--- conflicted
+++ resolved
@@ -35,12 +35,6 @@
 --- Annotation ---------------------------------------------
 AnnotContract.  Annotation ::= "/*@" FunctionContract "*/";
 AnnotAssertion. Annotation ::= "/*@" Assertion "*/";
-<<<<<<< HEAD
-
----- Assertions --------------------------------------------
-RegularAssertion1. Assertion ::= AssertionKind Predicate ";"  ;
-RegularAssertion2. Assertion ::= AssertionKind Predicate ;
-=======
 LoopAnnot.      Annotation ::= "/*@" LoopInvariant "*/";
 
 entrypoints Annotation, FunctionContract, Assertion, LoopInvariant;
@@ -48,7 +42,6 @@
 ---- Assertions --------------------------------------------
 RegularAssertion. Assertion ::= AssertionKind Expr ;
 _.                Assertion ::= Assertion ";"  ;
->>>>>>> 068423b5
 -- BehaviourAssertion. Assertion ::= for id ... (see Figure 2.9 in the ACSL standard)
 
 ---- Contracts (2.6) ---------------------------------------
