--- conflicted
+++ resolved
@@ -30,13 +30,8 @@
 package tricera.concurrency.ccreader
 
 import ap.basetypes.IdealInt
-<<<<<<< HEAD
-import ap.parser.{IFormula, IIntLit, ITerm}
+import ap.parser.{IFormula, IFunction, IIntLit, ITerm}
 import ap.theories.{Heap, ADT}
-=======
-import ap.parser.{IFormula, IFunction, IIntLit, ITerm}
-import ap.theories.Heap
->>>>>>> d9cccea4
 import tricera.concurrency.CCReader._
 import tricera.concurrency.FloatADT
 import tricera.concurrency.DoubleADT
@@ -308,18 +303,13 @@
   override def toString : String = "double"
   def shortName = "double"
 }
-
-<<<<<<< HEAD
 case object CCLongDouble extends CCType {
   override def toString : String = "long double"
   def shortName = "long double"
 }
-case class CCHeap(heap: Heap) extends CCType {
-  override def toString: String = heap.toString
-=======
+
 case class CCHeap(heap : Heap) extends CCType {
   override def toString : String = heap.toString
->>>>>>> d9cccea4
   def shortName = "heap"
 }
 
