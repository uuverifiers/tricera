--- conflicted
+++ resolved
@@ -155,14 +155,10 @@
   private class HeapFunDetector extends CollectingVisitor[Unit, Unit] {
     var hasHeap = false
     override def preVisit(t : IExpression, arg : Unit) : PreVisitResult = t match {
-<<<<<<< HEAD
-      case IFunApp(Heap.HeapRelatedFunction(_), _) =>
-=======
       case IFunApp(function @ Heap.HeapRelatedFunction(heap), _)
         if heap.functions.contains(function) =>
         //  heap.functions.contains(function) excludes functions allocResHeap
         //  and allocResAddr, but those should not be appearing in results
->>>>>>> d743e988
         hasHeap = true
         ShortCutResult()
       case IAtom(predicate @ Heap.HeapRelatedPredicate(heap), _)
