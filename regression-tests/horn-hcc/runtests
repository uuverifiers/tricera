#!/bin/sh

LAZABS=../../tri

TESTS="test1.hcc test2.hcc test3.hcc test4.hcc \
       test-para2.hcc lazy-eval1.hcc \
       jumps.hcc jumps2.hcc jumps3.hcc \
       functions.hcc functions2.hcc extended-decl.hcc \
       inits.hcc inits2.hcc inits3.hcc inits4.hcc inits4-explicit.hcc \
       shadowing-global.hcc shadowing.hcc disconnected-assertions.hcc \
       atomic1.hcc atomic2.hcc atomic3.hcc atomic3b.hcc atomic3c.hcc \
       atomic3d.hcc \
       diamond_true-unreach-call1.c unsigned1.hcc \
       literals.c predicates.hcc predicates2.hcc down_true-unreach-call.i.c \
       ternary-bug.c assert-ite-1.c assert-ite-2.c \
       function-in-assume-assert-1-false.c function-in-assume-assert-1-true.c \
       function-in-assume-assert-2-false.c function-in-assume-assert-2-true.c \
       function-in-assume-assert-3-false.c function-in-assume-assert-3-true.c \
       static-local-retention-false.c static-local-retention-true.c \
<<<<<<< HEAD
       static-shadowing-true.c static-global.c"
=======
       static-shadowing-true.c static-global.c abort-1.c abort-2.c"
>>>>>>> ffdd6de5

for name in $TESTS; do
    echo
    echo $name
    $LAZABS -cex -abstract:off "$@" $name 2>&1 | grep -v 'at '
done

# Tests that depend on -forceNondetInit option
TESTS="inits2-opt.hcc inits4-opt.hcc"

for name in $TESTS; do
    echo
    echo $name
    $LAZABS -cex -abstract:off -forceNondetInit "$@" $name 2>&1 | grep -v 'at '
done

# disable cex for tests producing unstable output, likely due to different java versions
TESTS="test2b.hcc test2c.hcc test-para1.hcc atomic4.hcc"

for name in $TESTS; do
    echo
    echo $name
    $LAZABS -abstract:off "$@" $name 2>&1 | grep -v 'at '
done


TESTS="test4.hcc test5.hcc test6.hcc test7.hcc \
       loop1.hcc loop2.hcc locking.hcc"

for name in $TESTS; do
    echo
    echo $name
    $LAZABS -cex -abstract "$@" $name
done

TESTS="preprocess-1.c "

for name in $TESTS; do
    echo
    echo $name
    $LAZABS -cpp "$@" $name
done<|MERGE_RESOLUTION|>--- conflicted
+++ resolved
@@ -17,11 +17,7 @@
        function-in-assume-assert-2-false.c function-in-assume-assert-2-true.c \
        function-in-assume-assert-3-false.c function-in-assume-assert-3-true.c \
        static-local-retention-false.c static-local-retention-true.c \
-<<<<<<< HEAD
-       static-shadowing-true.c static-global.c"
-=======
        static-shadowing-true.c static-global.c abort-1.c abort-2.c"
->>>>>>> ffdd6de5
 
 for name in $TESTS; do
     echo
