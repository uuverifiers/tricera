/**
 * Copyright (c) 2024 Zafer Esen, Philipp Ruemmer. All rights reserved.
 *
 * Redistribution and use in source and binary forms, with or without
 * modification, are permitted provided that the following conditions are met:
 *
 * * Redistributions of source code must retain the above copyright notice, this
 *   list of conditions and the following disclaimer.
 *
 * * Redistributions in binary form must reproduce the above copyright notice,
 *   this list of conditions and the following disclaimer in the documentation
 *   and/or other materials provided with the distribution.
 *
 * * Neither the name of the authors nor the names of their
 *   contributors may be used to endorse or promote products derived from
 *   this software without specific prior written permission.
 *
 * THIS SOFTWARE IS PROVIDED BY THE COPYRIGHT HOLDERS AND CONTRIBUTORS "AS IS"
 * AND ANY EXPRESS OR IMPLIED WARRANTIES, INCLUDING, BUT NOT LIMITED TO, THE
 * IMPLIED WARRANTIES OF MERCHANTABILITY AND FITNESS FOR A PARTICULAR PURPOSE ARE
 * DISCLAIMED. IN NO EVENT SHALL THE COPYRIGHT HOLDER OR CONTRIBUTORS BE LIABLE
 * FOR ANY DIRECT, INDIRECT, INCIDENTAL, SPECIAL, EXEMPLARY, OR CONSEQUENTIAL
 * DAMAGES (INCLUDING, BUT NOT LIMITED TO, PROCUREMENT OF SUBSTITUTE GOODS OR
 * SERVICES; LOSS OF USE, DATA, OR PROFITS; OR BUSINESS INTERRUPTION) HOWEVER
 * CAUSED AND ON ANY THEORY OF LIABILITY, WHETHER IN CONTRACT, STRICT LIABILITY,
 * OR TORT (INCLUDING NEGLIGENCE OR OTHERWISE) ARISING IN ANY WAY OUT OF THE USE
 * OF THIS SOFTWARE, EVEN IF ADVISED OF THE POSSIBILITY OF SUCH DAMAGE.
 */

package tricera.concurrency.ccreader

import ap.basetypes.IdealInt
import ap.parser.{IFormula, IFunction, IIntLit, ITerm}
import ap.theories.Heap
import tricera.concurrency.CCReader._
import ap.parser.IExpression.{Sort, _}
import ap.theories.bitvectors.ModuloArithmetic._
import ap.types.{MonoSortedIFunction, SortedConstantTerm}
import CCExceptions._
import tricera.Util.{SourceInfo, getLineString, getLineStringShort}

import scala.collection.mutable.{Stack, HashMap => MHashMap}

abstract sealed class CCType {
  def shortName : String

  // todo: make this abstract. nice to have them all in the same place but
  //  would lead to runtime errors if there are missing cases.
  def toSort : Sort = tricera.params.TriCeraParameters.get.arithMode match {
    case ArithmeticMode.Mathematical =>
      this match {
        case CCBool                         => Sort.Bool
        case CCMathInt                      => Sort.Integer
        case typ: CCArithType if typ.isUnsigned => Sort.Nat
        case CCDuration                     => Sort.Nat
        case CCHeap(heap)                   => heap.HeapSort
        case CCHeapObject(heap)             => heap.ObjectSort
        case CCStackPointer(_, _, _)        => Sort.Integer
        case CCHeapPointer(heap, _)         => heap.AddressSort
        case CCHeapArrayPointer(heap, _, _) => heap.AddressRangeSort
        case CCArray(_, _, _, s, _)         => s.sort
        case CCStruct(ctor, _)              => ctor.resSort
        case CCStructField(n, s)            => s(n).ctor.resSort
        case CCIntEnum(_, _)                => Sort.Integer
        case _                              => Sort.Integer
      }
    case ArithmeticMode.ILP32 =>
      this match {
        case CCBool                         => Sort.Bool
        case CCInt                          => SignedBVSort(32)
        case CCMathInt                      => Sort.Integer
        case CCUInt                         => UnsignedBVSort(32)
        case CCLong                         => SignedBVSort(32)
        case CCULong                        => UnsignedBVSort(32)
        case CCLongLong                     => SignedBVSort(64)
        case CCULongLong                    => UnsignedBVSort(64)
        case CCDuration                     => Sort.Nat
        case CCHeap(heap)                   => heap.HeapSort
        case CCHeapObject(heap)             => heap.ObjectSort
        case CCStackPointer(_, _, _)        => Sort.Integer
        case CCHeapPointer(heap, _)         => heap.AddressSort
        case CCArray(_, _, _, s, _)         => s.sort
        case CCHeapArrayPointer(heap, _, _) => heap.AddressRangeSort
        case CCStruct(ctor, _)              => ctor.resSort
        case CCStructField(n, s)            => s(n).ctor.resSort
        case CCIntEnum(_, _)                => Sort.Integer
        case _                              => Sort.Integer
      }
    case ArithmeticMode.LP64 =>
      this match {
        case CCBool                         => Sort.Bool
        case CCInt                          => SignedBVSort(32)
        case CCMathInt                      => Sort.Integer
        case CCUInt                         => UnsignedBVSort(32)
        case CCLong                         => SignedBVSort(64)
        case CCULong                        => UnsignedBVSort(64)
        case CCLongLong                     => SignedBVSort(64)
        case CCULongLong                    => UnsignedBVSort(64)
        case CCDuration                     => Sort.Nat
        case CCHeap(heap)                   => heap.HeapSort
        case CCHeapObject(heap)             => heap.ObjectSort
        case CCStackPointer(_, _, _)        => Sort.Integer
        case CCHeapPointer(heap, _)         => heap.AddressSort
        case CCHeapArrayPointer(heap, _, _) => heap.AddressRangeSort
        case CCArray(_, _, _, s, _)         => s.sort
        case CCStruct(ctor, _)              => ctor.resSort
        case CCStructField(n, s)            => s(n).ctor.resSort
        case CCIntEnum(_, _)                => Sort.Integer
        case _                              => Sort.Integer
      }
    case ArithmeticMode.LLP64 =>
      this match {
        case CCBool                         => Sort.Bool
        case CCInt                          => SignedBVSort(32)
        case CCMathInt                      => Sort.Integer
        case CCUInt                         => UnsignedBVSort(32)
        case CCLong                         => SignedBVSort(32)
        case CCULong                        => UnsignedBVSort(32)
        case CCLongLong                     => SignedBVSort(64)
        case CCULongLong                    => UnsignedBVSort(64)
        case CCDuration                     => Sort.Nat
        case CCHeap(heap)                   => heap.HeapSort
        case CCHeapObject(heap)             => heap.ObjectSort
        case CCStackPointer(_, _, _)        => Sort.Integer
        case CCHeapPointer(heap, _)         => heap.AddressSort
        case CCHeapArrayPointer(heap, _, _) => heap.AddressRangeSort
        case CCArray(_, _, _, s, _)         => s.sort
        case CCStruct(ctor, _)              => ctor.resSort
        case CCStructField(n, s)            => s(n).ctor.resSort
        case CCIntEnum(_, _)                => Sort.Integer
        case _                              => Sort.Integer
      }
  }

  def sizeInBytes: Int = {
    tricera.params.TriCeraParameters.get.arithMode match {
      case ArithmeticMode.Mathematical =>
        this match {
          case CCBool                                      => 1
          case CCInt | CCUInt                              => 4
          case CCLong | CCULong | CCLongLong | CCULongLong => 8
          case CCFloat                                     => 4
          case _: CCPointer                                => 8
          case CCHeapArrayPointer(_, _, _)                 => 8
          case CCIntEnum(_, _)                             => 4
          case CCArray(elemTyp, _, Some(n), _, _)          => elemTyp.sizeInBytes * n
          case s: CCStruct                                 => s.structSizeInBytes
          case _ =>
            throw new UnsupportedOperationException(
              s"sizeof is not supported for the type '$this' in Mathematical mode.")
        }

      case ArithmeticMode.ILP32 =>
        this match {
          case CCBool                             => 1
          case CCInt | CCUInt | CCLong | CCULong  => 4
          case CCLongLong | CCULongLong           => 8
          case CCFloat                            => 4
          case _: CCPointer                       => 4
          case CCHeapArrayPointer(_, _, _)        => 4
          case CCIntEnum(_, _)                    => 4
          case CCArray(elemTyp, _, Some(n), _, _) => elemTyp.sizeInBytes * n
          case s: CCStruct                        => s.structSizeInBytes
          case _ =>
            throw new UnsupportedOperationException(
              s"sizeof is not supported for the type '$this' in ILP32 mode.")
        }

      case ArithmeticMode.LP64 =>
        this match {
          case CCBool                                      => 1
          case CCInt | CCUInt                              => 4
          case CCLong | CCULong | CCLongLong | CCULongLong => 8
          case CCFloat                                     => 4
          case _: CCPointer                                => 8
          case CCHeapArrayPointer(_, _, _)                 => 8
          case CCIntEnum(_, _)                             => 4
          case CCArray(elemTyp, _, Some(n), _, _)          => elemTyp.sizeInBytes * n
          case s: CCStruct                                 => s.structSizeInBytes
          case _ =>
            throw new UnsupportedOperationException(
              s"sizeof is not supported for the type '$this' in LP64 mode.")
        }

      case ArithmeticMode.LLP64 =>
        this match {
          case CCBool                             => 1
          case CCInt | CCUInt | CCLong | CCULong  => 4
          case CCLongLong | CCULongLong           => 8
          case CCFloat                            => 4
          case _: CCPointer                       => 8
          case CCHeapArrayPointer(_, _, _)        => 8
          case CCIntEnum(_, _)                    => 4
          case CCArray(elemTyp, _, Some(n), _, _) => elemTyp.sizeInBytes * n
          case s: CCStruct                        => s.structSizeInBytes
          case _ =>
            throw new UnsupportedOperationException(
              s"sizeof is not supported for the type '$this' in LLP64 mode.")
        }
    }
  }

  def rangePred(t : ITerm) : IFormula =
    toSort match {
      case Sort.Nat =>
        t >= 0
      case ModSort(lower, upper) =>
        t >= lower & t <= upper
      case _ => true // includes Integer, HeapAddress,
      // ADTs
    }

  def range : (Option[IdealInt], Option[IdealInt]) = {
    toSort match {
      case Sort.Nat     => (Some(IdealInt(0)), None)
      case Sort.Integer => (None, None)
      case ModSort(lower, upper) =>
        (Some(lower), Some(upper))
      case otherSort =>
        throw new TranslationException(
          "Do not know how to get range for " +
            " sort " + otherSort)
    }
  }

  def newConstant(name : String) : ConstantTerm = toSort newConstant name

  def isPointerType : Boolean =
    this.isInstanceOf[CCHeapPointer] || this.isInstanceOf[CCHeapArrayPointer]
  def isArithType : Boolean = this.isInstanceOf[CCArithType]

  /**
   * @note [[CCTerm.convertToType]] also has some checks regarding conversions,
   *       which does not use this class for casting.
   *       In fact this check would be too strong in some cases (e.g., *p = 0),
   *       checking the values is needed to relax this check, which is not
   *       possible to do in this class.
   */
  private def castIsAllowed(newType : CCType) : Boolean = {
    this match {
      case typ if typ.isArithType   && newType.isPointerType
               || typ.isPointerType && newType.isArithType => false
      case _ => true
    }
  }

  def cast(t: ITerm) : ITerm = toSort match {
    case s : ModSort => cast2Sort(s, t)
    case _ => t
  }

  def cast2Unsigned(t : ITerm) : ITerm = toSort match {
    case SignedBVSort(n) => cast2UnsignedBV(n, t)
    case _               => t
  }

  def cast(e : CCTerm) : CCTerm = {
    if (!castIsAllowed(e.typ)) {
      throw new UnsupportedCastException(
        getLineStringShort(e.srcInfo) +
        " Casts between pointer and arithmetic types are not supported.")
    }
    e match {
      case CCTerm(t, _, srcInfo, None)    => CCTerm.fromTerm(cast(t), this, srcInfo)
      case CCTerm(_, _, srcInfo, Some(f)) => CCTerm.fromFormula(f, this, srcInfo)
    }
  }

  def getNonDet : ITerm =
    new SortedConstantTerm("_", toSort)

  // todo: make this abstract
  def getZeroInit : ITerm = this match {
    case structType: CCStruct =>
      val const: IndexedSeq[ITerm] =
        for ((_, fieldType) <- structType.sels)
          yield
            fieldType match {
              case CCStructField(name, structs) => structs(name).getZeroInit
              case _                            => fieldType.getZeroInit
            }
      structType.ctor(const: _*)
    case CCHeapPointer(heap, _)         => heap.nullAddr()
    case CCHeapArrayPointer(heap, _, _) => heap.nthAddrRange(0, IIntLit(1))
    case CCArray(_, _, _, arrayTheory, _) => arrayTheory.const(0)
    case _                                => IIntLit(0)
  }
}

abstract class CCArithType extends CCType {
  val UNSIGNED_RANGE : IdealInt
  val isUnsigned     : Boolean
}

case object CCVoid extends CCType {
  override def toString : String = "void"
  def shortName = "void"
}

// Logical type - only to be used in ghost code & annotations
case object CCBool extends CCType {
  override def toString : String = "boolean"
  def shortName = "boolean"
}

case object CCInt extends CCArithType {
  override def toString : String = "int"
  def shortName = "int"
  val UNSIGNED_RANGE : IdealInt = IdealInt("FFFFFFFF", 16) // 32bit
  val isUnsigned     : Boolean  = false
}

// Logical type - only to be used in ghost code & annotations
case object CCMathInt extends CCType {
  override def toString : String = "integer"
  def shortName = "integer"
}

case object CCUInt extends CCArithType {
  override def toString: String = "unsigned int"
  def shortName = "uint"
  val UNSIGNED_RANGE : IdealInt = IdealInt("FFFFFFFF", 16) // 32bit
  val isUnsigned     : Boolean  = true
}

case object CCLong extends CCArithType {
  override def toString: String = "long"
  def shortName = "long"
  val UNSIGNED_RANGE : IdealInt = IdealInt("FFFFFFFFFFFFFFFF", 16) // 64bit
  val isUnsigned     : Boolean  = false
}

case object CCULong extends CCArithType {
  override def toString: String = "unsigned long"
  def shortName = "ulong"
  val UNSIGNED_RANGE : IdealInt = IdealInt("FFFFFFFFFFFFFFFF", 16) // 64bit
  val isUnsigned     : Boolean  = true
}

case object CCLongLong extends CCArithType {
  override def toString: String = "long long"
  def shortName = "llong"
  val UNSIGNED_RANGE : IdealInt = IdealInt("FFFFFFFFFFFFFFFF", 16) // 64bit
  val isUnsigned     : Boolean  = false
}

case object CCULongLong extends CCArithType {
  override def toString : String = "unsigned long long"
  def shortName = "ullong"
  val UNSIGNED_RANGE : IdealInt = IdealInt("FFFFFFFFFFFFFFFF", 16) // 64bit
  val isUnsigned     : Boolean  = true
}

case object CCFloat extends CCType {
  override def toString : String = "float"
  def shortName = "float"
}

case class CCHeap(heap : Heap) extends CCType {
  override def toString : String = heap.toString
  def shortName = "heap"
}

case class CCHeapObject(heap : Heap) extends CCType {
  override def toString : String = heap.ObjectSort.name
  def shortName = toString
}

/**
 * typ is either an index into structInfos (if ADT type), or a CCType
 * ptrDepth 0 => not a pointer, 1 => *, 2 => **, ... */
case class FieldInfo(name       : String,
                     typ        : Either[Integer, CCType],
                     ptrDepth   : Integer)

case class StructInfo(name : String, fieldInfos : Seq[FieldInfo])

/**
 * A struct field with a struct type
 */
case class CCStructField(structName : String,
                         structs    : MHashMap[String, CCStruct])
  extends CCType {
  override def toString: String = "field with type: " + structName
  def shortName = "field:" + structName
}

object CCStruct{
  def rawToFullFieldName(structName : String, fieldName : String) =
    s"$structName::$fieldName"
}
case class CCStruct(ctor : MonoSortedIFunction,
                    sels : IndexedSeq[(MonoSortedIFunction, CCType)])
  extends CCType {
  import CCStruct._
  override def toString: String =
    "struct " + ctor.name + ": (" + sels.mkString + ")"
  def shortName = ctor.name
  def getFieldIndex(rawFieldName : String) = sels.indexWhere(
    _._1.name == rawToFullFieldName(shortName, rawFieldName))
  def getFieldIndex(fieldSelector : IFunction) =
    sels.indexWhere(_._1 == fieldSelector)
  def getFieldAddress(nestedSelectors : List[IFunction]) : List[Int] =
    nestedSelectors match {
      case hd :: Nil => getFieldIndex(hd) :: Nil
      case hd :: tl => {
        val ind = getFieldIndex(hd)
        val typ = getFieldType(ind).asInstanceOf[CCStruct]
        ind :: typ.getFieldAddress(tl)
      }
      case Nil => Nil // not possible to reach
    }
  def getFieldType(ind : Int) : CCType = sels(ind)._2 match {
    case CCStructField(name, structs) => structs(name)
    case typ                          => typ
  }
  def getFieldType(fieldAddress : List[Int]) : CCType =
    fieldAddress match {
      case hd :: Nil => getFieldType(hd)
      case hd :: tl =>
        getFieldType(hd)
          .asInstanceOf[CCStruct]
          .getFieldType(tl)
      case Nil =>
        throw new TranslationException(
          "Field type " +
            "requested with" +
            "empty field index!")
    }

  def contains(rawFieldName : String) = getFieldIndex(rawFieldName) != -1
<<<<<<< HEAD
  def getFieldTerm(t : CCTerm, fieldAddress: List[Int]) : CCTerm = {
=======
  def getFieldTerm(t : CCTerm, fieldAddress : List[Int]) : CCTerm = {
    val fieldTerm = getFieldTerm(t.toTerm, fieldAddress)
    val fieldType = getFieldType(fieldAddress)
    CCTerm.fromTerm(fieldTerm, fieldType, t.srcInfo)
  }
  def getFieldTerm(t : ITerm, fieldAddress : List[Int]): ITerm = {
>>>>>>> d743e988
    val hd :: tl = fieldAddress
    val sel      = getADTSelector(hd)
    getFieldType(hd) match {
      case nested: CCStructField =>
        tl match {
          case Nil => CCTerm.fromTerm(sel(t.toTerm), getFieldType(hd), t.srcInfo)
          case _   => nested.structs(nested.structName).getFieldTerm(
            CCTerm.fromTerm(sel(t.toTerm), getFieldType(hd), t.srcInfo), tl)
        }
      case nested: CCStruct => // todo: simplify
        tl match {
          case Nil =>
            CCTerm.fromTerm(sel(t.toTerm), getFieldType(hd), t.srcInfo)
          case _   => nested.getFieldTerm(
            CCTerm.fromTerm(sel(t.toTerm), getFieldType(hd), t.srcInfo), tl)
        }
      case _ => CCTerm.fromTerm(sel(t.toTerm), getFieldType(hd), t.srcInfo)
    }
  }
  def setFieldTerm(rootTerm     :     ITerm,
                   setVal       :       ITerm,
                   fieldAddress : List[Int]) : ITerm = {
    fieldAddress match {
      case hd :: tl => {
        val childTerm = getFieldType(hd) match {
          case nx: CCStruct if tl != Nil =>
            nx.setFieldTerm(getADTSelector(hd)(rootTerm), setVal, tl)
          case nx: CCStructField if tl != Nil =>
            nx.structs(nx.structName)
              .setFieldTerm(getADTSelector(hd)(rootTerm), setVal, tl)
          //case nx: CCStruct if tl!= Nil =>
          //    nx.setFieldTerm(getADTSelector(hd)(rootTerm), setVal, tl)
          case _ => setVal
        }
        val const =
          for (n <- sels.indices) yield {
            if (n == hd) childTerm
            else getADTSelector(n)(rootTerm)
          }
        ctor(const: _*).asInstanceOf[ITerm]
      }
      case Nil =>
        throw new TranslationException(
          "setFieldTerm called " +
            "with" +
            " empty List!")
    }
  }

  // A helper to set a field of a struct containing a single field
  def setFieldTerm(fieldVal : ITerm) : ITerm = {
    assert(sels.size == 1)
    ctor(fieldVal)
  }

  def getADTSelector(ind: Int): MonoSortedIFunction = sels(ind)._1

  // Initializes a struct using a stack and returns the initialized term.
  // The stack's top value must be the first term of the struct.
  // The fields are initialized left to right depth-first.
  // If there are not enough values to initialize all the fields, then the
  // remaining fields are initialized to 0.
  def getInitialized(values: Stack[ITerm]): ITerm = {
    val const: IndexedSeq[ITerm] =
      for (field <- sels)
        yield
          field._2 match {
            case CCStructField(name, structs) =>
              structs(name).getInitialized(values)
            case s: CCStruct => s.getInitialized(values)
            case CCHeapPointer(h, _) =>
              if (values.isEmpty) h.nullAddr() else values.pop()
            case CCHeapArrayPointer(h, _, _) =>
              throw new TranslationException(
                "Heap arrays inside structs are" +
                  "not supported.")
            case CCArray(elemTyp,
                         sizeExpr,
                         Some(arraySize),
                         arrayTheory,
                         arrayLocation) => // todo: use arrLoc?
              val initialArrayTerm =
                new SortedConstantTerm(field._1.name, arrayTheory.objSort)
              def arrayBatchStore(arr: ITerm, ind: Int, n: Int): ITerm = {
                if (ind >= n)
                  arr
                else {
                  val innerArr = arrayTheory.store(
                    arr,
                    Int2ITerm(ind),
                    if (values.isEmpty) {
                      if (elemTyp
                            .isInstanceOf[CCArithType]) {
                        IIntLit(0)
                        // todo: use actual
                        //  sorts! need rich
                        //  types here
                      } else {
                        throw new TranslationException("")
                        // todo: this can be
                        //  supported if we
                        //  have access to
                        //   rich types here
                      }
                    } else values.pop()
                  )
                  arrayBatchStore(innerArr, ind + 1, n)
                }
              }
              arrayBatchStore(initialArrayTerm, 0, arraySize)
            case _ =>
              if (values.isEmpty)
                Int2ITerm(0)
              else
                values
                  .pop()
          }
    ctor(const: _*)
  }

  def structSizeInBytes : Int = {
    sels.foldLeft(0) {
      case (sum, (_, fieldType)) =>
        val concreteFieldType = fieldType match {
          case CCStructField(name, structs) => structs(name)
          case typ => typ
        }
        sum + concreteFieldType.sizeInBytes
    }
  }
}

/**
 * Type for enums that are directly mapped to integers
 */
case class CCIntEnum(name:   String, enumerators: Seq[(String, IdealInt)])
    extends CCType {
  override def toString: String =
    "enum-int " + name + ": (" + enumerators.mkString + ")"
  def shortName = name
}

abstract sealed class CCPointer(typ: CCType) extends CCType {
  def shortName = typ.shortName + "*"
}

case class CCStackPointer(targetInd:    Int,
                          typ:          CCType,
                          fieldAddress: List[Int] = Nil)
    extends CCPointer(typ) {
  override def toString: String =
    typ.shortName +
      " pointer (to: " + targetInd + ")"

}

// todo: how to support heap pointers to adt fields? should we?
// e.g.: what does &(p->x) return when p is a heap pointer?
//       needs to be a Heap.Address along with a way to reach the field
//       maybe another class for this? CCHeapADTFieldPointer...
case class CCHeapPointer(heap: Heap, typ: CCType) extends CCPointer(typ) {
  override def toString: String = typ.shortName + " pointer to heap"
}

/**
 * `Heap`   : arrays allocated via memory allocation functions.
 * `Stack`  : arrays declared on the stack, or allocated via `alloca`.
 * `Global` : global arrays.
 */
object ArrayLocation extends Enumeration {
  type ArrayLocation = Value
  val Global, Stack, Heap = Value
}
import ArrayLocation._
case class CCHeapArrayPointer(heap:          Heap,
                              elementType:   CCType,
                              arrayLocation: ArrayLocation)
    extends CCType {
  def shortName = "[]"
}

// uses the theory of arrays (and not heaps). this is used for InitArray's
// which appear as struct fields (e.g. struct S{int a[4];})
// and for mathematical arrays (then sizeExpr and sizeInt can be None).
case class CCArray(elementType:   CCType, // todo: multidimensional arrays?
                   sizeExpr:      Option[CCTerm],
                   sizeInt:       Option[Int],
                   arrayTheory:   ap.theories.ExtArray,
                   arrayLocation: ArrayLocation)
    extends CCType {
  override def toString: String =
    //typ + "[" + (if (size.nonEmpty) size.get else "") + "]"
    elementType + " array"
  def shortName = elementType + "[]"
}

case object CCClock extends CCType {
  override def toString: String = "clock"
  def shortName = "clock"
}

case object CCDuration extends CCType {
  override def toString: String = "duration"
  def shortName = "duration"
}<|MERGE_RESOLUTION|>--- conflicted
+++ resolved
@@ -429,33 +429,26 @@
     }
 
   def contains(rawFieldName : String) = getFieldIndex(rawFieldName) != -1
-<<<<<<< HEAD
-  def getFieldTerm(t : CCTerm, fieldAddress: List[Int]) : CCTerm = {
-=======
   def getFieldTerm(t : CCTerm, fieldAddress : List[Int]) : CCTerm = {
     val fieldTerm = getFieldTerm(t.toTerm, fieldAddress)
     val fieldType = getFieldType(fieldAddress)
     CCTerm.fromTerm(fieldTerm, fieldType, t.srcInfo)
   }
   def getFieldTerm(t : ITerm, fieldAddress : List[Int]): ITerm = {
->>>>>>> d743e988
     val hd :: tl = fieldAddress
     val sel      = getADTSelector(hd)
     getFieldType(hd) match {
       case nested: CCStructField =>
         tl match {
-          case Nil => CCTerm.fromTerm(sel(t.toTerm), getFieldType(hd), t.srcInfo)
-          case _   => nested.structs(nested.structName).getFieldTerm(
-            CCTerm.fromTerm(sel(t.toTerm), getFieldType(hd), t.srcInfo), tl)
+          case Nil => sel(t)
+          case _   => nested.structs(nested.structName).getFieldTerm(sel(t), tl)
         }
       case nested: CCStruct => // todo: simplify
         tl match {
-          case Nil =>
-            CCTerm.fromTerm(sel(t.toTerm), getFieldType(hd), t.srcInfo)
-          case _   => nested.getFieldTerm(
-            CCTerm.fromTerm(sel(t.toTerm), getFieldType(hd), t.srcInfo), tl)
-        }
-      case _ => CCTerm.fromTerm(sel(t.toTerm), getFieldType(hd), t.srcInfo)
+          case Nil => sel(t)
+          case _   => nested.getFieldTerm(sel(t), tl)
+        }
+      case _ => sel(t)
     }
   }
   def setFieldTerm(rootTerm     :     ITerm,
