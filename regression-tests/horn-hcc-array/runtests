#!/bin/sh

LAZABS=../../tri

TESTS="out-of-bounds-line1.c out-of-bounds-line2.c out-of-bounds-line3.c out-of-bounds-line4.c \
       dynamic-loop1.c simple-dynamic-array.c simple-global-array.c \
       array-single-alloc.c array-inside-struct-1.c \
       pointer-arith-1-safe.c pointer-arith-1-unsafe.c  pointer-arith-2-safe.c  pointer-arith-2-unsafe.c \
       global-struct-array-1.c array-of-ptr-1.c \
       nondet-global-array-explicit-1.c nondet-global-array-explicit-2.c nondet-global-array-explicit-3.c \
       nondet-static-array-explicit-1.c nondet-static-array-explicit-2.c nondet-static-array-explicit-3.c"

MEMTRACKTESTS="simple-global-memsafety1.c simple-alloca-memsafety1.c simple-alloca-memsafety2.c"

SPLITPROPERTYTESTS="pointer-arith-3-safe.c  pointer-arith-3-unsafe.c"

NONDETINITESTS="\
  nondet-global-array-opt-1.c nondet-global-array-opt-2.c nondet-global-array-opt-3.c \
  nondet-static-array-opt-1.c nondet-static-array-opt-2.c nondet-static-array-opt-3.c"

## -heapModel:native

for name in $TESTS; do
    echo
    echo $name
    $LAZABS -cex -abstract:off -heapModel:native "$@" $name 2>&1 | grep -v 'at '
done

for name in $MEMTRACKTESTS; do
    echo
    echo $name
    $LAZABS -cex -abstract:off -heapModel:native "$@" $name 2>&1 | grep -v 'at '
    # -memtrack can also be added but not required when .yml files are present
done

for name in $SPLITPROPERTYTESTS; do
    echo
    echo $name
    $LAZABS -cex -abstract:off -splitProperties -heapModel:native "$@" $name 2>&1 | grep -v 'at '
    # -memtrack can also be added but not required when .yml files are present
done

<<<<<<< HEAD
for name in $NONDETINITESTS; do
    echo
    echo $name
    $LAZABS -cex -abstract:off -forceNondetInit -heapModel:native "$@" $name 2>&1 | grep -v 'at '
done

## -heapModel:array

for name in $TESTS; do
    echo
    echo $name
    $LAZABS -cex -abstract:off -heapModel:array "$@" $name 2>&1 | grep -v 'at '
done

for name in $MEMTRACKTESTS; do
    echo
    echo $name
    $LAZABS -cex -abstract:off -heapModel:array "$@" $name 2>&1 | grep -v 'at '
    # -memtrack can also be added but not required when .yml files are present
done

for name in $SPLITPROPERTYTESTS; do
    echo
    echo $name
    $LAZABS -cex -abstract:off -splitProperties -heapModel:array "$@" $name 2>&1 | grep -v 'at '
    # -memtrack can also be added but not required when .yml files are present
done

for name in $NONDETINITESTS; do
    echo
    echo $name
    $LAZABS -cex -abstract:off -forceNondetInit -heapModel:array "$@" $name 2>&1 | grep -v 'at '
done
=======
for name in $NONDETINITESTS; do
    echo
    echo $name
    $LAZABS -cex -abstract:off -forceNondetInit -heapModel:native "$@" $name 2>&1 | grep -v 'at '
done

## -heapModel:array

# for name in $TESTS; do
#     echo
#     echo $name
#     $LAZABS -cex -abstract:off -heapModel:array "$@" $name 2>&1 | grep -v 'at '
# done

# for name in $MEMTRACKTESTS; do
#     echo
#     echo $name
#     $LAZABS -cex -abstract:off -heapModel:array "$@" $name 2>&1 | grep -v 'at '
#     # -memtrack can also be added but not required when .yml files are present
# done

# for name in $SPLITPROPERTYTESTS; do
#     echo
#     echo $name
#     $LAZABS -cex -abstract:off -splitProperties -heapModel:array "$@" $name 2>&1 | grep -v 'at '
#     # -memtrack can also be added but not required when .yml files are present
# done

# for name in $NONDETINITESTS; do
#     echo
#     echo $name
#     $LAZABS -cex -abstract:off -forceNondetInit -heapModel:array "$@" $name 2>&1 | grep -v 'at '
# done
>>>>>>> d743e988
<|MERGE_RESOLUTION|>--- conflicted
+++ resolved
@@ -40,41 +40,6 @@
     # -memtrack can also be added but not required when .yml files are present
 done
 
-<<<<<<< HEAD
-for name in $NONDETINITESTS; do
-    echo
-    echo $name
-    $LAZABS -cex -abstract:off -forceNondetInit -heapModel:native "$@" $name 2>&1 | grep -v 'at '
-done
-
-## -heapModel:array
-
-for name in $TESTS; do
-    echo
-    echo $name
-    $LAZABS -cex -abstract:off -heapModel:array "$@" $name 2>&1 | grep -v 'at '
-done
-
-for name in $MEMTRACKTESTS; do
-    echo
-    echo $name
-    $LAZABS -cex -abstract:off -heapModel:array "$@" $name 2>&1 | grep -v 'at '
-    # -memtrack can also be added but not required when .yml files are present
-done
-
-for name in $SPLITPROPERTYTESTS; do
-    echo
-    echo $name
-    $LAZABS -cex -abstract:off -splitProperties -heapModel:array "$@" $name 2>&1 | grep -v 'at '
-    # -memtrack can also be added but not required when .yml files are present
-done
-
-for name in $NONDETINITESTS; do
-    echo
-    echo $name
-    $LAZABS -cex -abstract:off -forceNondetInit -heapModel:array "$@" $name 2>&1 | grep -v 'at '
-done
-=======
 for name in $NONDETINITESTS; do
     echo
     echo $name
@@ -107,5 +72,4 @@
 #     echo
 #     echo $name
 #     $LAZABS -cex -abstract:off -forceNondetInit -heapModel:array "$@" $name 2>&1 | grep -v 'at '
-# done
->>>>>>> d743e988
+# done