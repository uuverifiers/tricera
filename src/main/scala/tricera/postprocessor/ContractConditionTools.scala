--- conflicted
+++ resolved
@@ -184,11 +184,7 @@
       expr: IExpression
   ): Option[(IFunction, Seq[IExpression])] = expr match {
     case IFunApp(
-<<<<<<< HEAD
-          function @ Heap.HeapRelatedFunction(_),
-=======
           function @ Heap.HeapRelatedFunction(heap),
->>>>>>> d743e988
           args
         ) if heap.functions.contains(function) =>
       //  heap.functions.contains(function) excludes functions allocResHeap
