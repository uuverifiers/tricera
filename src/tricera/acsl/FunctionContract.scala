/**
 * Copyright (c) 2021-2022 Pontus Ernstedt
 *                    2023 Zafer Esen. All rights reserved.
 *
 * Redistribution and use in source and binary forms, with or without
 * modification, are permitted provided that the following conditions are met:
 *
 * * Redistributions of source code must retain the above copyright notice, this
 *   list of conditions and the following disclaimer.
 *
 * * Redistributions in binary form must reproduce the above copyright notice,
 *   this list of conditions and the following disclaimer in the documentation
 *   and/or other materials provided with the distribution.
 *
 * * Neither the name of the authors nor the names of their
 *   contributors may be used to endorse or promote products derived from
 *   this software without specific prior written permission.
 *
 * THIS SOFTWARE IS PROVIDED BY THE COPYRIGHT HOLDERS AND CONTRIBUTORS "AS IS"
 * AND ANY EXPRESS OR IMPLIED WARRANTIES, INCLUDING, BUT NOT LIMITED TO, THE
 * IMPLIED WARRANTIES OF MERCHANTABILITY AND FITNESS FOR A PARTICULAR PURPOSE ARE
 * DISCLAIMED. IN NO EVENT SHALL THE COPYRIGHT HOLDER OR CONTRIBUTORS BE LIABLE
 * FOR ANY DIRECT, INDIRECT, INCIDENTAL, SPECIAL, EXEMPLARY, OR CONSEQUENTIAL
 * DAMAGES (INCLUDING, BUT NOT LIMITED TO, PROCUREMENT OF SUBSTITUTE GOODS OR
 * SERVICES; LOSS OF USE, DATA, OR PROFITS; OR BUSINESS INTERRUPTION) HOWEVER
 * CAUSED AND ON ANY THEORY OF LIABILITY, WHETHER IN CONTRACT, STRICT LIABILITY,
 * OR TORT (INCLUDING NEGLIGENCE OR OTHERWISE) ARISING IN ANY WAY OUT OF THE USE
 * OF THIS SOFTWARE, EVEN IF ADVISED OF THE POSSIBILITY OF SUCH DAMAGE.
 */

package tricera.acsl

import ap.parser.IFormula
import tricera.Util.SourceInfo

trait ParsedAnnotation

// todo: make case class?
class FunctionContract(
  val pre  : IFormula,
  val post : IFormula,
  val assignsAssert : IFormula,
<<<<<<< HEAD
  val assignsAssume : IFormula) extends ParsedAnnotation {
=======
  val assignsAssume : IFormula,
  val srcInfo       : SourceInfo,
  val postSrcInfo   : SourceInfo) extends ParsedAnnotation {
>>>>>>> 068423b5
  override def toString : String = {
    s"""|requires ${ap.SimpleAPI.pp(pre)}
        |ensures  ${ap.SimpleAPI.pp(post)}
        |assigns (in asserts) ${ap.SimpleAPI.pp(assignsAssert)}
        |assigns (in assumes) ${ap.SimpleAPI.pp(assignsAssume)}
        |""".stripMargin
  }
}

case class StatementAnnotation(f        : IFormula,
                               isAssert : Boolean) extends ParsedAnnotation

<<<<<<< HEAD
}

case class StatementAnnotation(f        : IFormula,
                               isAssert : Boolean) extends ParsedAnnotation
=======
case class LoopAnnotation(invariant : IFormula) extends ParsedAnnotation
>>>>>>> 068423b5
<|MERGE_RESOLUTION|>--- conflicted
+++ resolved
@@ -40,13 +40,9 @@
   val pre  : IFormula,
   val post : IFormula,
   val assignsAssert : IFormula,
-<<<<<<< HEAD
-  val assignsAssume : IFormula) extends ParsedAnnotation {
-=======
   val assignsAssume : IFormula,
   val srcInfo       : SourceInfo,
   val postSrcInfo   : SourceInfo) extends ParsedAnnotation {
->>>>>>> 068423b5
   override def toString : String = {
     s"""|requires ${ap.SimpleAPI.pp(pre)}
         |ensures  ${ap.SimpleAPI.pp(post)}
@@ -59,11 +55,4 @@
 case class StatementAnnotation(f        : IFormula,
                                isAssert : Boolean) extends ParsedAnnotation
 
-<<<<<<< HEAD
-}
-
-case class StatementAnnotation(f        : IFormula,
-                               isAssert : Boolean) extends ParsedAnnotation
-=======
-case class LoopAnnotation(invariant : IFormula) extends ParsedAnnotation
->>>>>>> 068423b5
+case class LoopAnnotation(invariant : IFormula) extends ParsedAnnotation