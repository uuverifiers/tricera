/**
  * Copyright (c) 2011-2025 Zafer Esen, Hossein Hojjat, Philipp Ruemmer.
  * All rights reserved.
  *
  * Redistribution and use in source and binary forms, with or without
  * modification, are permitted provided that the following conditions are met:
  *
  * * Redistributions of source code must retain the above copyright notice, this
  *   list of conditions and the following disclaimer.
  *
  * * Redistributions in binary form must reproduce the above copyright notice,
  *   this list of conditions and the following disclaimer in the documentation
  *   and/or other materials provided with the distribution.
  *
  * * Neither the name of the authors nor the names of their
  *   contributors may be used to endorse or promote products derived from
  *   this software without specific prior written permission.
  *
  * THIS SOFTWARE IS PROVIDED BY THE COPYRIGHT HOLDERS AND CONTRIBUTORS "AS IS"
  * AND ANY EXPRESS OR IMPLIED WARRANTIES, INCLUDING, BUT NOT LIMITED TO, THE
  * IMPLIED WARRANTIES OF MERCHANTABILITY AND FITNESS FOR A PARTICULAR PURPOSE ARE
  * DISCLAIMED. IN NO EVENT SHALL THE COPYRIGHT HOLDER OR CONTRIBUTORS BE LIABLE
  * FOR ANY DIRECT, INDIRECT, INCIDENTAL, SPECIAL, EXEMPLARY, OR CONSEQUENTIAL
  * DAMAGES (INCLUDING, BUT NOT LIMITED TO, PROCUREMENT OF SUBSTITUTE GOODS OR
  * SERVICES; LOSS OF USE, DATA, OR PROFITS; OR BUSINESS INTERRUPTION) HOWEVER
  * CAUSED AND ON ANY THEORY OF LIABILITY, WHETHER IN CONTRACT, STRICT LIABILITY,
  * OR TORT (INCLUDING NEGLIGENCE OR OTHERWISE) ARISING IN ANY WAY OUT OF THE USE
  * OF THIS SOFTWARE, EVEN IF ADVISED OF THE POSSIBILITY OF SUCH DAMAGE.
  */

package tricera

import java.io.{FileOutputStream, PrintStream}
import java.nio.file.{Files, Paths, StandardCopyOption}
import sys.process._
import ap.parser.IExpression.{ConstantTerm, Predicate}
import ap.parser.{IAtom, IConstant, IFormula, VariableSubstVisitor}
import hornconcurrency.ParametricEncoder
import lazabs.horn.bottomup.HornClauses.Clause
import lazabs.horn.Util.NullStream
import lazabs.prover._
import tricera.concurrency.{CCReader, TriCeraPreprocessor}
import tricera.Util.{SourceInfo, printlnDebug}
import tricera.benchmarking.Benchmarking._
import tricera.concurrency.CCReader.{CCAssertionClause, CCClause}
import tricera.concurrency.ccreader.CCExceptions._
import tricera.concurrency.ccreader.{CCHeapArrayPointer, CCHeapPointer, CCStackPointer, CCVar}
import lazabs.horn.preprocessor.HornPreprocessor
import tricera.postprocessor.FunctionInvariantsFilter
import tricera.postprocessor.ACSLLinearisedContract
import tricera.concurrency.CallSiteTransform.CallSiteTransforms
import tricera.postprocessor.MergeTransformedFunctionsContracts
import tricera.postprocessor.AddValidPointerPredicates

////////////////////////////////////////////////////////////////////////////////

object Main {
  // Exceptions
  class MainException(msg: String) extends Exception(msg)
  object TimeoutException extends MainException("timeout")
  object StoppedException extends MainException("stopped")

  // entry point
  def main(args: Array[String]): Unit = {
    val res = doMain(args, false)
    res match {
      case _ : ExecutionError => throw new MainException(res.toString)
      case e : ExecutionSummary => //println(e)
      case _ => // nothing
    }
  }

  def doMain(args: Array[String], stoppingCond: => Boolean) : ExecutionSummary = {
    val triMain = new Main(args)

    triMain.programTimer.start()
    var remainingTimeout : Option[Int] = params.TriCeraParameters.get.timeout

    val (propertiesToCheck, propertyToExpected) = collectProperties

    /**
     * @todo Below implementation can be improved a lot - there is no
     *       need for the reader to parse the input for each property.
     */
    val result = if (tricera.params.TriCeraParameters.get.splitProperties &&
                     propertiesToCheck.size > 1) {
      println(s"Splitting properties: {${propertiesToCheck.mkString(",")}}")
      var remainingProperties = propertiesToCheck
      var overallResult = ExecutionSummary(DidNotExecute)

      var prevDuration = triMain.programTimer.s
      while(remainingProperties nonEmpty) {
        val property = remainingProperties.head
        print(s"  $property... ")
        remainingProperties = remainingProperties.tail

        remainingTimeout = remainingTimeout match {
          case Some(to) => Some((to.toDouble - triMain.programTimer.ms).toInt)
          case None => None
        }
        val propertyResult =
          triMain.run(stoppingCond, Set(property), propertyToExpected,
                      remainingTimeout)
        val runDuration = propertyResult.elapsedTime - prevDuration
        prevDuration = propertyResult.elapsedTime
        if (propertyResult.executionResult != DidNotExecute) {
          overallResult = ExecutionSummary(
            propertyResult.executionResult,
            overallResult.propertyResult ++ propertyResult.propertyResult,
            overallResult.modelledHeap || propertyResult.modelledHeap,
            propertyResult.elapsedTime, // this accumulates between runs
            overallResult.preprocessTime + propertyResult.preprocessTime)
          if (propertyResult.executionResult != Safe &&
              propertyResult.executionResult != DidNotExecute) {
            // No need to continue if we could not prove this property.
            remainingProperties = Set()
          }
          println(propertyResult.executionResult)
        }
      }
      overallResult
    } else {
      triMain.run(stoppingCond, propertiesToCheck, propertyToExpected,
                  remainingTimeout)
    }
    println(result.executionResult)
    result
  }

  private def collectProperties : (Set[properties.Property],
                                   Map[properties.Property, Boolean]) = {
    val params = tricera.params.TriCeraParameters.get
    import params._
    import tricera.parsers.YAMLParser._
    // Check if an accompanying .yml file exists (SV-COMP style).
    val yamlFileName = fileName.replaceAll("\\.[^.]*$", "") + ".yml"
    val bmInfo : Option[BenchmarkInfo] =
      if (Files.exists(Paths.get(yamlFileName))) {
        val info = extractBenchmarkInfo(yamlFileName)
        if (info isEmpty) Util.warn(
          "Could not parse the accompanying YAML (.yml) file, ignoring it.")
        info
      } else None

    /**
     * Properties to check and their expected status, if any.
     */
    val (propertiesToCheck : Set[properties.Property],
         propertyToExpected : Map[properties.Property, Boolean]) = {
      val cliProps : Set[properties.Property] = Set(
        if (checkMemTrack) Some(properties.MemValidTrack) else None,
        if (checkValidFree) Some(properties.MemValidFree) else None,
        if (checkValidDeref) Some(properties.MemValidDeref) else None,
        if (checkMemCleanup) Some(properties.MemValidCleanup) else None,
        if (checkReachSafety) Some(properties.Reachability) else None).flatten ++
        (if (checkMemSafety)
           memSafetyProperties else Set[properties.Property]())

      if (cliProps.nonEmpty && bmInfo.nonEmpty) {
        Util.warn("A property file exists, but properties are also " +
                  "specified in the command-line. Ignoring the property file.")
        (cliProps, Map.empty[properties.Property, Boolean])
      } else if (bmInfo.nonEmpty) {
        // SV-COMP style property specification.
        val props = bmInfo.get.properties.flatMap{p =>
          val verdictOption = p.expected_verdict
          p match {
            case _ if p.isReachSafety =>
              verdictOption.map(properties.Reachability -> _)

            case _ if p.isMemSafety  =>
              val initialSubProps = memSafetyProperties.map(_ -> true).toMap
              // At most one sub-property is expected to not hold, if any.
              val updatedSubProps = verdictOption match {
                case Some(false) => p.subproperty match {
                  case Some("valid-free") =>
                    initialSubProps.updated(properties.MemValidFree, false)
                  case Some("valid-deref") =>
                    initialSubProps.updated(properties.MemValidDeref, false)
                  case Some("valid-memtrack") =>
                    initialSubProps.updated(properties.MemValidTrack, false)
                  case Some(prop) => throw new Exception(
                    s"Unknown sub-property $prop for the memsafety category.")
                  case None => throw new Exception(
                    "For memsafety where the expected verdict is 'false', the " +
                    "failing sub-property must be specified. Alternatively, the " +
                    "expected verdict can be removed.")
                }
                case _ => initialSubProps
              }
              updatedSubProps
            case _ if p.isMemCleanup =>
              verdictOption.map(properties.MemValidCleanup -> _)

            case _ => None
          }
        }.toMap

        val propsSet : Set[properties.Property] = props.keys.toSet
        (propsSet, props)
      } else {
        // No property file: use CLI properties. If none, use Reachability.
        (if (cliProps nonEmpty) cliProps else Set(properties.Reachability),
          Map[properties.Property, Boolean]())
      }
    }
    (propertiesToCheck, propertyToExpected)
  }

  private def printError(message: String): Unit =
    if (message == null)
      println("error")
    else
      println("(error \"" + message.replace("\"", "\"\"\"") + "\")")

}

class Main (args: Array[String]) {
  import Main._
  import tricera.params.TriCeraParameters

  val params = TriCeraParameters.get
  params(args.toList)
  lazabs.GlobalParameters.parameters.value = params
  import params._

  if (in == null && !params.doNotExecute) {
    showHelp
    printError("no input file given")
  }

  private var modelledHeap = false
  private val programTimer = new Timer
  private val preprocessTimer = new Timer

  def run(stoppingCond: => Boolean,
          propertiesToCheck : Set[properties.Property],
          propertyToExpected : Map[properties.Property, Boolean],
          runTimeout : Option[Int])
  : ExecutionSummary = try {
    if (params.doNotExecute) // Exit early if we showed the help
      return ExecutionSummary(DidNotExecute)

    // work-around: make the Princess wrapper thread-safe
    lazabs.prover.PrincessWrapper.newWrapper

    timeoutChecker = runTimeout match {
      case Some(to) => () => {
        if (programTimer.ms > to.toDouble)
          throw TimeoutException
        if (stoppingCond)
          throw StoppedException
      }
      case None => () => {
        if (stoppingCond)
          throw StoppedException
      }
    }

    ap.util.Debug enableAllAssertions lazabs.Main.assertions

    if (princess)
      Prover.setProver(lazabs.prover.TheoremProver.PRINCESS)
    val outStream =
      if (logStat || printHornSimplified || printHornSimplifiedSMT)
        Console.err
      else
        NullStream

    Console.withOut(outStream) {
      println(
        "---------------------------- Reading C/C++ file --------------------------------")
    }
    import java.io.File

    // C preprocessor (cpp)
    val cppFileName =
<<<<<<< HEAD
      if(params.cPreprocessor || params.cPreprocessorLight)
        CPreprocessor(fileName, includeSystemHeaders = params.cPreprocessor, params.arithMode)
=======
      if(params.cPreprocessor)
        CPreprocessor(fileName, includeSystemHeaders = true, params.arithMode)
>>>>>>> ffdd6de5
      else fileName

    // TriCera preprocessor (tri-pp)
    preprocessTimer.start()
    val ppFileName: String = if (noPP) {
      if (printPP || dumpPP)
        Util.warn("Cannot print or dump preprocessor output due to -noPP")
      cppFileName // no preprocessing
    } else {
      val preprocessedFile = File.createTempFile("tri-", ".tmp")
      preprocessedFile.deleteOnExit()

      if (logPPLevel > 0)
        Console.withOut(outStream) {
          println("=" * 80 + "\nTriCera's preprocessor (tri-pp) warnings and errors\n")
        }

      val pp = new TriCeraPreprocessor(cppFileName,
        preprocessedFile.getAbsolutePath,
        displayWarnings = logPPLevel == 2,
        quiet = logPPLevel == 0,
        entryFunction = TriCeraParameters.get.funcName,
        determinize = TriCeraParameters.get.determinizeInput)
      if (logPPLevel > 0) Console.withOut(outStream) {
        println("\n\nEnd of TriCera's preprocessor (tri-pp) warnings and errors")
        println("=" * 80)
      }

      if (pp.hasError && logPPLevel > 0)
        Util.warn(
          """The preprocessor tri-pp (LLVM) reported an error in the input file, This might
            |be due to TriCera accepting a non-standard subset of the C language, or
            |due to an actual error in the input program. You can safely ignore this
            |warning if it is the former.""".stripMargin)

      if (printPP) {
        val src = scala.io.Source.fromFile(preprocessedFile)
        println(src.mkString)
        src.close
      }
      if (dumpPP) {
        import java.io.{File, FileInputStream, FileOutputStream}
        val dest = new File(fileName + ".tri")
        new FileOutputStream(dest) getChannel() transferFrom(
          new FileInputStream(preprocessedFile) getChannel, 0, Long.MaxValue)
      }
      //if (res.usesArrays)
      //  return ExecutionSummary(ArrayError, Nil, false, 0, preprocessTimer.s)
      //throw new MainException("C arrays are not supported (yet)")
      //      /*else*/ if (res.isUnsupported)
      //        return ExecutionSummary(
      //          OtherError("Unsupported - detected by preprocessor"),
      //            Nil, false,  0, preprocessTimer.s)
      //throw new MainException("Input file has unsupported C features " +
      //  "(e.g. varargs)") // todo: more detail
      if(preprocessedFile.length() == 0 && pp.hasError) {
        Util.warn(
          """TriCera preprocessor (tri-pp) returned an empty file - attempting
            |to continue without it. Use option -logPP:2 to display what went
            |wrong, use option -noPP to disable the preprocessor and this warning.
            |""".stripMargin)
        cppFileName
      } else {
        preprocessedFile.getAbsolutePath
      }
    }
    preprocessTimer.stop()

    Console.withOut(outStream){
      println("Checked properties:")
      for (prop <- propertiesToCheck) {
        print(s"  $prop")
        propertyToExpected get prop match {
          case Some(expected) => println(s" (expected: $expected)")
          case None           => println
        }
      }
      println
    }

    // todo: pass string to TriCera instead of writing to and passing file?

    // todo: add a switch for this, also benchmark/profile
    val bufferedReader = parsers.CommentPreprocessor(new java.io.BufferedReader(
      new java.io.FileReader(new java.io.File(ppFileName))))
    val (reader, modelledHeapRes, callSiteTransforms) =
      try {
        CCReader(bufferedReader, funcName, propertiesToCheck)
      } catch {
        case e : ParseException if !devMode =>
          return ExecutionSummary(ParseError(e.getMessage), Map(),
                                  modelledHeap, 0, preprocessTimer.s)
        case e : TranslationException if !devMode =>
          return ExecutionSummary(TranslationError(e.getMessage), Map(),
                                  modelledHeap, 0, preprocessTimer.s)
        case e : UnsupportedCastException =>
          return ExecutionSummary(Unknown(e.getMessage), Map(),
                                  modelledHeap, 0, preprocessTimer.s)
        case e : UnsupportedCFragmentException =>
          return ExecutionSummary(
            Unknown("Unsupported C fragment. " + e.getMessage), Map(),
            modelledHeap, 0, preprocessTimer.s)
        case e : Throwable => throw e
      }

    import tricera.acsl.Encoder

    val (system, maybeEnc : Option[Encoder]) = if (reader.funToContract.nonEmpty) {
      val enc = new Encoder(reader)
      (enc.encode, Some(enc))
    } else (reader.system, None)

    def checkForSameNamedTerms = {
      val clausesWithSameNamedTerms =
        (system.processes.flatMap(_._1).map(_._1) ++ system.assertions).filter(
          c => c.constants.size != c.constants.map(_.name).size)
      for (c <- clausesWithSameNamedTerms) {
        import ap.parser.{IBinJunctor, LineariseVisitor, Transform2NNF}
        import ap.parser.IExpression._
        val sameNamedTerms =
          c.constants.groupBy(_.name).filter{
            case (name, constants) => constants.size > 1 && name != "_"
          }
        val conjuncts =
          LineariseVisitor(Transform2NNF(c.constraint), IBinJunctor.And)

        val possibleEqualityFormulas =
          for ((_, terms) <- sameNamedTerms) yield {
            val termEqualityFormulas =
              terms.toSeq.combinations(2).flatMap(ts =>
                Seq(ts(0) === ts(1), ts(1) === ts(0))).toSeq
            termEqualityFormulas
          }

        val sameTermFormulasThatAreNotEqual = possibleEqualityFormulas.filter(f =>
          f.forall(eq => !conjuncts.contains(eq)))

        for (f <- sameTermFormulasThatAreNotEqual) {
          f.head match {
            case Eq(ap.parser.IConstant(t), _) =>
              Util.warn("The following clause has different terms with the same " +
                "name (term: " + t.name + ")\n" + c.toPrologString + "\n")
            case _ => // should not be possible
          }
        }
      }
    }
    if(devMode) // todo: make part of -assert?
      checkForSameNamedTerms

    modelledHeap = modelledHeapRes

    if (prettyPrint) {
      val clauseToSrcInfo : Map[Clause, Option[SourceInfo]] =
      (system.processes.flatMap(_._1.map(_._1)) ++
        system.assertions).map(reader.getRichClause).filter(_.nonEmpty).map(c =>
        (c.get.clause, c.get.srcInfo)).toMap
      tricera.concurrency.ReaderMain.printClauses(system, reader.PredPrintContext, clauseToSrcInfo)
    }

    val (smallSystem, mergedToOriginal) = system.mergeLocalTransitionsWithBackMapping

//    mergedToOriginal.foreach{
//      case (c, cs) =>
//        println(c.toPrologString)
//        cs.foreach(origC => println("  " + origC.toPrologString))
//        println("-"*80)
//    }

    if (prettyPrint) {
      println
      println("After simplification:")
      tricera.concurrency.ReaderMain.printClauses(smallSystem, reader.PredPrintContext, Map())
    }

    if(smtPrettyPrint)
      tricera.concurrency.ReaderMain.printSMTClauses(smallSystem)

    if(prettyPrint || smtPrettyPrint)
      return ExecutionSummary(DidNotExecute, Map(), modelledHeap, 0, preprocessTimer.s)

    /**
     * Expected status is printed in SMT files when they are dumped.
     */
    val expectedStatus =
      // sat if no properties are expected to be false, unsat otherwise
      if (propertiesToCheck.forall(propertyToExpected.contains)) {
        if (propertyToExpected.filter(
          pair => propertiesToCheck.contains(pair._1)).forall(_._2)) {
          if (useMemCleanupForMemTrack &&
              propertiesToCheck.contains(properties.MemValidTrack)) {
            /**
             *  memtrack expected is 'sat', but TriCera encodes the stronger
             *  property valid-cleanup, which might be 'unsat'.
             */
            "unknown"
          } else "sat"
        }
        else "unsat"
      } else "unknown"

    val smtFileName = if (splitProperties) {
      assert(propertiesToCheck.size == 1)
      s"$fileName-${propertiesToCheck.head}.smt2"
    } else {
      s"$fileName.smt2"
    }

    val verificationLoop =
      try {
        Console.withOut(outStream) {
          new hornconcurrency.VerificationLoop(
            system = smallSystem,
            initialInvariants = null,
            dumpIntermediateClauses = printIntermediateClauseSets,
            dumpSimplifiedClauses = dumpSimplifiedClauses,
            fileName = smtFileName,
            expectedStatus = expectedStatus,
            log = needFullSolution,
            templateBasedInterpolation = templateBasedInterpolation,
            templateBasedInterpolationTimeout = templateBasedInterpolationTimeout,
            symbolicExecutionEngine = symexEngine,
            symbolicExecutionDepth = symexMaxDepth,
            logSymbolicExecution = log
          )
        }
      } catch {
        case TimeoutException => {
          println("timeout")
          throw TimeoutException
        }
        case StoppedException => {
          println("stopped")
          throw StoppedException
        }
      }

    if (printIntermediateClauseSets || dumpSimplifiedClauses ||
        printHornSimplified || printHornSimplifiedSMT)
      return ExecutionSummary(DidNotExecute, Map(), modelledHeap, 0, preprocessTimer.s)

    import tricera.Util._
    import tricera.postprocessor.ResultPrinters.{printSolutionProlog, printSolutionSMT}
    import tricera.postprocessor.ResultConverter.hornSolverSolutionToResult

    val result = verificationLoop.result
      .tapIf(displaySolutionProlog)(printSolutionProlog(reader.PredPrintContext.predArgNames))
      .tapIf(lazabs.GlobalParameters.get.displaySolutionSMT)(printSolutionSMT)
      .through(hornSolverSolutionToResult(reader, TriCeraParameters.get.funcName))
      .through(MergeTransformedFunctionsContracts(callSiteTransforms))

    val executionResult = result match {
      case solution: Solution => 
        import tricera.postprocessor._
        import tricera.postprocessor.PointerTools._

        if ((displayACSL || log) &&
          (solution.hasFunctionInvariants || solution.hasLoopInvariants)) {
          result
            .through(FunctionInvariantsFilter(i => !i.isSrcAnnotated)(_))
            .through(ADTExploder.apply)
            .through(PostconditionSimplifier.apply)
            .through(r =>
              if (solution.isHeapUsed) { r
                 .through(addPointerPredicatesFrom(r))
                 .through(addPointerAssignmentsFrom(r))
                 .through(ADTExploder.apply)
                 .through(TheoryOfHeapProcessor.apply)
                 .through(ADTSimplifier.apply) // Rewrite constructors/selectors after heap processing
                 .through(ToVariableForm.apply)
              } else {
                r
              }
            )
            .tap(r => r
              .through(ACSLExpressionProcessor.apply)
              .through(ClauseRemover.apply)
              .through(RewrapPointers.apply)
              .through(AddValidPointerPredicates.apply)
              .through(FormulaSimplifier.apply)
              .through(ACSLLineariser.apply)
              .through(ResultPrinters.printACSL) 
            ).ignore
        }
        Safe
      case _: Empty =>
        Safe
      case CounterExample(cex) => {
        val clauseToUnmergedRichClauses : Map[Clause, Seq[CCClause]] = cex._2.iterator.map {
          case (_, clause) =>
            val richClauses : Seq[CCClause] = mergedToOriginal get clause
            match {
              case Some(clauses) =>
                for (Some(richClause) <- clauses map reader.getRichClause) yield
                  richClause
              case None =>
                reader.getRichClause(clause) match {
                  case None => Nil
                  case Some(richClause) => Seq(richClause)
                }
            }
            (clause -> richClauses)
        }.toMap

        val violatedAssertionClause     = cex._2.head._2
        val violatedRichAssertionClause =
          clauseToUnmergedRichClauses get violatedAssertionClause match {
            case Some(richClauses) if richClauses != Nil =>
              assert(richClauses.size == 1)
              Some(richClauses.head.asInstanceOf[CCAssertionClause])
            case _                                       => None
          }

        if (plainCEX) {
          if (cex._1 == Nil) { // todo: print cex when hornConcurrency no
            // longer returns Nil
            println("This counterexample cannot be printed in the " +
                    "console, use -eogCEX for a graphical view.")
          }
          else {
            println
            hornconcurrency.VerificationLoop.prettyPrint(cex)
            if (system.processes.size == 1 &&
                system.processes.head._2 == ParametricEncoder.Singleton) { //
              // todo: print failed assertion for concurrent systems
              violatedRichAssertionClause match {
                case Some(assertionClause) =>
                  println("Failed assertion:\n" + assertionClause.toString)
                  println
                case None                  =>
              }
            }
          }
        }
        if (!pngNo) { // dotCEX and maybe eogCEX
          if (system.processes.size == 1 &&
              system.processes.head._2 == ParametricEncoder.Singleton) {
            Util.show(cex._2, "cex",
                      clauseToUnmergedRichClauses.map(c => (c._1 ->
                                                            c._2.filter(_.srcInfo.nonEmpty).map(_.srcInfo.get))),
                      reader.PredPrintContext.predArgNames,
                      reader.PredPrintContext.predSrcInfo,
                      reader.PredPrintContext.isUninterpretedPredicate)
          } else {
            println("Cannot display -eogCEX for concurrent processes, try " +
                    "-cex.")
          }
        }
        if (propertiesToCheck.contains(properties.MemValidTrack)
            && params.useMemCleanupForMemTrack) {
          if (system.processes.length > 1) {
            println("Checking memtrack property with more than one process is" +
                    " not supported.")
            Unknown("concurrency - cannot check memtrack")
          } else if (violatedRichAssertionClause.nonEmpty &&
                     violatedRichAssertionClause.get.property ==
                     properties.MemValidCleanup) {
            /**
             * The stronger property valid-memcleanup was violated, we cannot
             * conclude that the weaker valid-memtrack is also violated.
             */
            Unknown("memcleanup violated - memtrack inconclusive")
          } else Unsafe
        } else Unsafe
      }
    }

    def printVerdictComparison(comparison : Boolean) : Unit =
      if (comparison) println("  expected verdict matches the result.")
      else println("  expected verdict mismatch.")

    val trackResult = for ((prop, expected) <- propertyToExpected) yield {
//      println(prop)
      val verdictMatches =  expected == result.isSolution
//      printVerdictComparison(verdictMatches)
      (prop, verdictMatches)
    }

    ExecutionSummary(executionResult, trackResult, modelledHeap,
      programTimer.s, preprocessTimer.s)

    //if(drawCFG) {DrawGraph(cfg.transitions.toList,cfg.predicates,absInFile,m); return}

    //    if(timeout.isDefined) Z3Wrapper.setTimeout(timeout)

    /*val rTree = if (!interpolation) MakeRTree(cfg, MakeCFG.getLoops, spuriousness, searchMethod, log)
      else MakeRTreeInterpol(cfg, MakeCFG.getLoops, searchMethod, babarew, dumpInterpolationQuery, dynamicAccelerate, underApproximate, template, log)*/
    //if(drawRTree) DrawG                                                                    raph(rTree, absInFile)

  } catch {
    case TimeoutException | StoppedException =>
      ExecutionSummary(Timeout, Map(), modelledHeap,
        programTimer.s, preprocessTimer.s)
    case _: java.lang.OutOfMemoryError =>
      printError(OutOfMemory.toString)
      ExecutionSummary(OutOfMemory, Map(), modelledHeap,
        programTimer.s, preprocessTimer.s)
    case t: java.lang.StackOverflowError =>
      if(devMode)
        t.printStackTrace
      printError(StackOverflow.toString)
      ExecutionSummary(StackOverflow, Map(), modelledHeap,
        programTimer.s, preprocessTimer.s)
    case t: Exception =>
      if(devMode)
        t.printStackTrace
      printError(t.getMessage)
      ExecutionSummary(OtherError(t.getMessage), Map(), modelledHeap,
        programTimer.s, preprocessTimer.s)
    case t: AssertionError =>
      printError(t.getMessage)
      if(devMode)
        t.printStackTrace
      ExecutionSummary(OtherError(t.getMessage), Map(), modelledHeap,
        programTimer.s, preprocessTimer.s )
  }

}<|MERGE_RESOLUTION|>--- conflicted
+++ resolved
@@ -275,13 +275,8 @@
 
     // C preprocessor (cpp)
     val cppFileName =
-<<<<<<< HEAD
       if(params.cPreprocessor || params.cPreprocessorLight)
         CPreprocessor(fileName, includeSystemHeaders = params.cPreprocessor, params.arithMode)
-=======
-      if(params.cPreprocessor)
-        CPreprocessor(fileName, includeSystemHeaders = true, params.arithMode)
->>>>>>> ffdd6de5
       else fileName
 
     // TriCera preprocessor (tri-pp)
@@ -675,6 +670,7 @@
     case TimeoutException | StoppedException =>
       ExecutionSummary(Timeout, Map(), modelledHeap,
         programTimer.s, preprocessTimer.s)
+    // nothing
     case _: java.lang.OutOfMemoryError =>
       printError(OutOfMemory.toString)
       ExecutionSummary(OutOfMemory, Map(), modelledHeap,
