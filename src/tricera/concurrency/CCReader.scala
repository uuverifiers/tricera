--- conflicted
+++ resolved
@@ -39,15 +39,7 @@
 import lazabs.horn.abstractions.VerificationHints
 import lazabs.horn.abstractions.VerificationHints.{VerifHintElement, VerifHintInitPred, VerifHintTplElement, VerifHintTplEqTerm, VerifHintTplPred}
 import lazabs.horn.bottomup.HornClauses
-<<<<<<< HEAD
-import IExpression.{ConstantTerm, Predicate, Sort, toFunApplier, toPredApplier, i}
-import ap.basetypes.IdealInt._
-import ap.theories.rationals.Rationals
-import ap.theories.rationals.Rationals.Fraction
-import ap.theories.rationals.Rationals.denom
-=======
 import IExpression.{ConstantTerm, Predicate, Sort, toFunApplier}
->>>>>>> 9d39f292
 
 import scala.collection.mutable.{ArrayBuffer, Buffer, Stack, HashMap => MHashMap, HashSet => MHashSet}
 import tricera.Util._
@@ -157,505 +149,6 @@
 
   //////////////////////////////////////////////////////////////////////////////
 
-<<<<<<< HEAD
-  // todo: maybe make private to package?
-  abstract sealed class CCType (arithmeticMode : ArithmeticMode.Value) {
-    def shortName : String
-
-    import ModuloArithmetic._
-
-    // todo: make this abstract. nice to have them all in the same place but would lead to runtime errors if there are missing cases.
-    def toSort : Sort = arithmeticMode match {
-      case ArithmeticMode.Mathematical => this match {
-        case typ : CCArithType if typ.isUnsigned => Sort.Nat
-        case CCDuration() => Sort.Nat
-        case CCHeap(heap) => heap.HeapSort
-        case CCStackPointer(_, _, _) => Sort.Integer
-        case CCHeapPointer(heap, _) => heap.AddressSort
-        case CCHeapArrayPointer(heap, _, _) => heap.addressRangeSort
-        case CCArray(_, _, _, s, _) => s.sort
-        case CCStruct(ctor, _) => ctor.resSort
-        case CCStructField(n, s) => s(n).ctor.resSort
-        case CCIntEnum(_, _) => Sort.Integer
-        case _ => Sort.Integer
-      }
-      case ArithmeticMode.ILP32 => this match {
-        case CCInt() => SignedBVSort(32)
-        case CCUInt() => UnsignedBVSort(32)
-        case CCLong() => SignedBVSort(32)
-        case CCULong() => UnsignedBVSort(32)
-        case CCLongLong() => SignedBVSort(64)
-        case CCULongLong() => UnsignedBVSort(64)
-        case CCFloat()     => FloatADT.sort
-        //case CCDouble()     => ...?
-        //case CCLongDouble()     => ...?
-        case CCDuration() => Sort.Nat
-        case CCHeap(heap) => heap.HeapSort
-        case CCStackPointer(_, _, _) => Sort.Integer
-        case CCHeapPointer(heap, _) => heap.AddressSort
-        case CCArray(_, _, _, s, _) => s.sort
-        case CCHeapArrayPointer(heap, _, _) => heap.addressRangeSort
-        case CCStruct(ctor, _) => ctor.resSort
-        case CCStructField(n, s) => s(n).ctor.resSort
-        case CCIntEnum(_, _) => Sort.Integer
-        case _ => Sort.Integer
-      }
-      case ArithmeticMode.LP64 => this match {
-        case CCInt() => SignedBVSort(32)
-        case CCUInt() => UnsignedBVSort(32)
-        case CCLong() => SignedBVSort(64)
-        case CCULong() => UnsignedBVSort(64)
-        case CCLongLong() => SignedBVSort(64)
-        case CCULongLong() => UnsignedBVSort(64)
-        case CCFloat()     => FloatADT.sort
-        //case CCDouble()     => ...?
-        //case CCLongDouble()     => ...?
-        case CCDuration() => Sort.Nat
-        case CCHeap(heap) => heap.HeapSort
-        case CCStackPointer(_, _, _) => Sort.Integer
-        case CCHeapPointer(heap, _) => heap.AddressSort
-        case CCHeapArrayPointer(heap, _, _) => heap.addressRangeSort
-        case CCArray(_, _, _, s, _) => s.sort
-        case CCStruct(ctor, _) => ctor.resSort
-        case CCStructField(n, s) => s(n).ctor.resSort
-        case CCIntEnum(_, _) => Sort.Integer
-        case _ => Sort.Integer
-      }
-      case ArithmeticMode.LLP64 => this match {
-        case CCInt() => SignedBVSort(32)
-        case CCUInt() => UnsignedBVSort(32)
-        case CCLong() => SignedBVSort(32)
-        case CCULong() => UnsignedBVSort(32)
-        case CCLongLong() => SignedBVSort(64)
-        case CCULongLong() => UnsignedBVSort(64)
-        case CCFloat() => FloatADT.sort
-        case CCDuration() => Sort.Nat
-        case CCHeap(heap) => heap.HeapSort
-        case CCStackPointer(_, _, _) => Sort.Integer
-        case CCHeapPointer(heap, _) => heap.AddressSort
-        case CCHeapArrayPointer(heap, _, _) => heap.addressRangeSort
-        case CCArray(_, _, _, s, _) => s.sort
-        case CCStruct(ctor, _) => ctor.resSort
-        case CCStructField(n, s) => s(n).ctor.resSort
-        case CCIntEnum(_, _) => Sort.Integer
-        case _ => Sort.Integer
-      }
-    }
-
-    def rangePred(t : ITerm) : IFormula =
-      toSort match {
-        case Sort.Nat =>
-          t >= 0
-        case ModSort(lower, upper) =>
-          t >= lower & t <= upper
-        case _ => true // includes Integer, HeapAddress, ADTs
-      }
-
-    def range : (Option[IdealInt], Option[IdealInt]) = {
-      toSort match {
-        case Sort.Nat => (Some(IdealInt(0)), None)
-        case Sort.Integer => (None, None)
-        case ModSort(lower, upper) =>
-          (Some(lower), Some(upper))
-        case otherSort =>
-          throw new TranslationException("Do not know how to get range for " +
-            " sort " + otherSort)
-      }
-    }
-
-    def newConstant(name : String) : ConstantTerm = toSort newConstant name
-
-    def cast(t : ITerm) : ITerm = toSort match {
-      case s : ModSort => cast2Sort(s, t)
-      case _ => t
-    }
-
-    def cast2Unsigned(t : ITerm) : ITerm = toSort match {
-      case SignedBVSort(n) => cast2UnsignedBV(n, t)
-      case _ => t
-    }
-
-    def cast(e : CCExpr) : CCExpr = e match {
-      case CCTerm(t, _, srcInfo)    => CCTerm(cast(t), this, srcInfo)
-      case CCFormula(f, _, srcInfo) => CCFormula(f, this, srcInfo)
-    }
-
-    def getNonDet : ITerm =
-      new SortedConstantTerm("_", toSort)
-
-    // todo: make this abstract
-    def getZeroInit : ITerm = this match {
-      case structType : CCStruct =>
-        import IExpression._
-        val const: IndexedSeq[ITerm] =
-          for ((_, fieldType) <- structType.sels) yield
-            fieldType match {
-              case CCStructField(name, structs) => structs(name).getZeroInit
-              case _ => fieldType.getZeroInit
-            }
-        structType.ctor(const: _*)
-      case CCHeapPointer(heap, _) => heap.nullAddr()
-      case CCHeapArrayPointer(heap, _, _) => // todo: start = null, but size 0 or 1?
-        heap.addressRangeCtor(heap.nullAddr(), IIntLit(1))
-      case CCArray(_, _, _, arrayTheory, _) => arrayTheory.const(0)
-      case _ => IIntLit(0)
-    }
-  }
-
-  abstract class CCArithType(arithmeticMode : ArithmeticMode.Value)
-    extends CCType(arithmeticMode) {
-    val UNSIGNED_RANGE : IdealInt
-    val isUnsigned : Boolean
-  }
-  case class CCVoid()(implicit arithmeticMode : ArithmeticMode.Value)
-    extends CCType(arithmeticMode) {
-    override def toString : String = "void"
-    def shortName = "void"
-  }
-  case class CCInt()(implicit arithmeticMode : ArithmeticMode.Value)
-    extends CCArithType(arithmeticMode) {
-    override def toString : String = "int"
-    def shortName = "int"
-    val UNSIGNED_RANGE : IdealInt = IdealInt("FFFFFFFF", 16) // 32bit
-    val isUnsigned : Boolean = false
-  }
-
-  case class CCFloat()(implicit arithmeticMode: ArithmeticMode.Value)
-    extends CCType (arithmeticMode){
-    override def toString: String = "float"
-    def shortName = "float"
-  }
-
-  case class CCUInt()(implicit arithmeticMode : ArithmeticMode.Value)
-    extends CCArithType(arithmeticMode) {
-    override def toString : String = "unsigned int"
-    def shortName = "uint"
-    val UNSIGNED_RANGE : IdealInt = IdealInt("FFFFFFFF", 16) // 32bit
-    val isUnsigned : Boolean = true
-  }
-  case class CCLong()(implicit arithmeticMode : ArithmeticMode.Value)
-    extends CCArithType(arithmeticMode) {
-    override def toString : String = "long"
-    def shortName = "long"
-    val UNSIGNED_RANGE : IdealInt = IdealInt("FFFFFFFFFFFFFFFF", 16) // 64bit
-    val isUnsigned : Boolean = false
-  }
-  case class CCULong()(implicit arithmeticMode : ArithmeticMode.Value)
-    extends CCArithType(arithmeticMode) {
-    override def toString : String = "unsigned long"
-    def shortName = "ulong"
-    val UNSIGNED_RANGE : IdealInt = IdealInt("FFFFFFFFFFFFFFFF", 16) // 64bit
-    val isUnsigned : Boolean = true
-  }
-  case class CCLongLong()(implicit arithmeticMode : ArithmeticMode.Value)
-    extends CCArithType(arithmeticMode) {
-    override def toString : String = "long long"
-    def shortName = "llong"
-    val UNSIGNED_RANGE : IdealInt = IdealInt("FFFFFFFFFFFFFFFF", 16) // 64bit
-    val isUnsigned : Boolean = false
-  }
-  case class CCULongLong()(implicit arithmeticMode : ArithmeticMode.Value)
-    extends CCArithType(arithmeticMode) {
-    override def toString : String = "unsigned long long"
-    def shortName = "ullong"
-    val UNSIGNED_RANGE : IdealInt = IdealInt("FFFFFFFFFFFFFFFF", 16) // 64bit
-    val isUnsigned : Boolean = true
-  }
-
-  case class CCHeap(heap : Heap)
-                   (implicit arithmeticMode : ArithmeticMode.Value)
-    extends CCType(arithmeticMode) {
-    override def toString : String = heap.toString
-    def shortName = "heap"
-  }
-
-  /**
-   * typ is either an index into structInfos (if ADT type), or a CCType
-   * ptrDepth 0 => not a pointer, 1 => *, 2 => **, ...*/
-  case class FieldInfo(name : String,
-                               typ : Either[Integer, CCType],
-                               ptrDepth : Integer)
-  case class StructInfo(name : String, fieldInfos : Seq[FieldInfo])
-
-  case class CCStructField(structName : String,
-                           structs    : MHashMap[String, CCStruct])
-                          (implicit arithmeticMode : ArithmeticMode.Value)
-    extends CCType(arithmeticMode){
-    override def toString : String = "field with type: " + structName
-    def shortName = "field:" + structName
-  }
-  case class CCStruct(ctor : MonoSortedIFunction,
-                      sels : IndexedSeq[(MonoSortedIFunction, CCType)])
-                     (implicit arithmeticMode : ArithmeticMode.Value)
-    extends CCType(arithmeticMode){
-    override def toString : String =
-      "struct " + ctor.name + ": (" +sels.mkString + ")"
-    def shortName = ctor.name
-    def getFieldIndex(name: String) =  sels.indexWhere(_._1.name == name)
-    def getFieldAddress (nestedName: List[String]) : List[Int] =
-      nestedName match{
-        case hd::Nil => getFieldIndex(hd) :: Nil
-        case hd::tl => {
-          val ind = getFieldIndex(hd)
-          val typ = getFieldType(ind).asInstanceOf[CCStruct]
-          ind :: typ.getFieldAddress(tl)
-        }
-        case Nil => Nil // not possible to reach
-      }
-    def getFieldType(ind: Int) : CCType = sels(ind)._2 match {
-      case CCStructField(name, structs) => structs(name)
-      case typ => typ
-    }
-    def getFieldType(fieldAddress: List[Int]) : CCType =
-      fieldAddress match{
-        case hd::Nil => getFieldType(hd)
-        case hd::tl => getFieldType(hd).asInstanceOf[CCStruct].getFieldType(tl)
-        case Nil => throw new TranslationException("Field type requested with" +
-          "empty field index!")
-      }
-
-    def contains(fieldName: String) = getFieldIndex(fieldName) != -1
-    def getFieldTerm(t: ITerm, fieldAddress: List[Int]) : ITerm = {
-      val hd :: tl = fieldAddress
-      val sel = getADTSelector(hd)
-      getFieldType(hd) match {
-        case nested : CCStructField =>
-          tl match {
-            case Nil => sel(t)
-            case _ => nested.structs(nested.structName).getFieldTerm (sel(t), tl)
-          }
-        case nested : CCStruct => // todo: simplify
-          tl match {
-            case Nil => sel(t)
-            case _ => nested.getFieldTerm (sel(t), tl)
-          }
-        case _ => sel(t)
-      }
-    }
-    def setFieldTerm(rootTerm: ITerm, setVal: ITerm,
-                     fieldAddress: List[Int]) : ITerm = {
-      fieldAddress match {
-        case hd :: tl => {
-          val childTerm = getFieldType(hd) match {
-            case nx : CCStruct if tl != Nil =>
-              nx.setFieldTerm(getADTSelector(hd)(rootTerm), setVal, tl)
-            case nx : CCStructField if tl != Nil =>
-              nx.structs(nx.structName).setFieldTerm(
-                getADTSelector(hd)(rootTerm), setVal, tl)
-            //case nx: CCStruct if tl!= Nil =>
-            //    nx.setFieldTerm(getADTSelector(hd)(rootTerm), setVal, tl)
-            case _ => setVal
-          }
-          val const =
-            for (n <- sels.indices) yield {
-              if (n == hd) childTerm
-              else getADTSelector(n)(rootTerm)
-            }
-          ctor(const: _*).asInstanceOf[ITerm]
-        }
-        case Nil => throw new TranslationException("setFieldTerm called with" +
-          " empty List!")
-      }
-    }
-
-    def getADTSelector(ind: Int) : MonoSortedIFunction = sels(ind)._1
-
-    // Initializes a struct using a stack and returns the initialized term.
-    // The stack's top value must be the first term of the struct.
-    // The fields are initialized left to right depth-first.
-    // If there are not enough values to initialize all the fields, then the
-    // remaining fields are initialized to 0.
-    def getInitialized(values: Stack[ITerm]): ITerm = {
-      import IExpression._
-      val const: IndexedSeq[ITerm] =
-        for (field <- sels) yield
-          field._2 match {
-            case CCStructField(name,structs) =>
-              structs(name).getInitialized(values)
-            case s : CCStruct => s.getInitialized(values)
-            case CCHeapPointer(h, _) =>
-              if (values.isEmpty) h.nullAddr() else values.pop()
-            case CCHeapArrayPointer(h, _, _) =>
-              throw new TranslationException("Heap arrays inside structs are" +
-                "not supported.")
-              ???
-              if (values.isEmpty)
-                h.addressRangeCtor(h.nullAddr(), IIntLit(1))
-              else values.pop()
-            case CCArray(elemTyp, sizeExpr, Some(arraySize), arrayTheory, arrayLocation) => // todo: use arrLoc?
-              val initialArrayTerm = new SortedConstantTerm(field._1.name, arrayTheory.objSort)
-              def arrayBatchStore(arr : ITerm, ind : Int, n : Int) : ITerm = {
-                if(ind >= n)
-                  arr else {
-                  val innerArr = arrayTheory.store(arr, Int2ITerm(ind),
-                    if (values.isEmpty) {
-                      if (elemTyp.isInstanceOf[CCArithType]) {
-                        IIntLit(0)
-                        // todo: use actual sorts! need rich types here
-                      } else {
-                        throw new TranslationException("")
-                        // todo: this can be supported if we have access to
-                        //   rich types here
-                      }
-                    }
-                    else values.pop())
-                  arrayBatchStore(innerArr, ind + 1, n)
-                }
-              }
-              arrayBatchStore(initialArrayTerm, 0, arraySize)
-            case _ => if (values.isEmpty) Int2ITerm(0) else values.pop()
-          }
-      ctor(const: _*)
-    }
-  }
-
-  /**
-   * Type for enums that are directly mapped to integers
-   */
-  case class CCIntEnum(name: String,
-                       enumerators: Seq[(String, IdealInt)])
-                      (implicit arithmeticMode : ArithmeticMode.Value)
-    extends CCType(arithmeticMode){
-    override def toString : String =
-      "enum-int " + name + ": (" + enumerators.mkString + ")"
-    def shortName = name
-  }
-
-  abstract sealed class CCPointer(typ : CCType)
-                                 (implicit arithmeticMode : ArithmeticMode.Value)
-    extends CCType(arithmeticMode) {
-    def shortName = typ.shortName + "*"
-  }
-  case class CCStackPointer(targetInd    : Int, typ : CCType,
-                            fieldAddress : List[Int] = Nil)
-                           (implicit arithmeticMode : ArithmeticMode.Value)
-    extends CCPointer(typ) {
-    override def toString : String = typ.shortName +
-      " pointer (to: " + targetInd + ")"
-
-  }
-
-  // todo: how to support heap pointers to adt fields? should we?
-  // e.g.: what does &(p->x) return when p is a heap pointer?
-  //       needs to be a Heap.Address along with a way to reach the field
-  //       maybe another class for this? CCHeapADTFieldPointer...
-  case class CCHeapPointer(heap : Heap,
-                           typ : CCType)
-                          (implicit arithmeticMode : ArithmeticMode.Value)
-    extends CCPointer(typ) {
-    override def toString : String = typ.shortName + " pointer to heap"
-  }
-
-  // arrays on the heap do not get automatically freed.
-  // global arrays get automatically freed (as they are not really on the heap)
-  //   when the main function returns.
-  // "alloca" and stack arrays get automatically freed when the calling function returns.
-  object ArrayLocation extends Enumeration {
-    type ArrayLocation = Value
-    val GlobalArray, StackArray, HeapArray = Value
-  }
-  import ArrayLocation._
-  case class CCHeapArrayPointer(heap : Heap,
-                                elementType   : CCType,
-                                arrayLocation : ArrayLocation)
-                               (implicit arithmeticMode : ArithmeticMode.Value)
-    extends CCType(arithmeticMode) {
-    def shortName = "[]"
-  }
-
-
-  // uses the theory of arrays (and not heaps). this is used for InitArray's
-  // which appear as struct fields (e.g. struct S{int a[4];})
-  // and for mathematical arrays (then sizeExpr and sizeInt can be None).
-  case class CCArray(elementType : CCType, // todo: multidimensional arrays?
-                     sizeExpr    : Option[CCExpr],
-                     sizeInt     : Option[Int],
-                     arrayTheory : ap.theories.ExtArray,
-                     arrayLocation : ArrayLocation)
-                    (implicit arithmeticMode : ArithmeticMode.Value)
-    extends CCType(arithmeticMode) {
-    override def toString : String =
-      //typ + "[" + (if (size.nonEmpty) size.get else "") + "]"
-      elementType + " array"
-    def shortName = elementType + "[]"
-  }
-
-  case class CCClock()(implicit arithmeticMode : ArithmeticMode.Value)
-    extends CCType(arithmeticMode) {
-    override def toString : String = "clock"
-    def shortName = "clock"
-  }
-  case class CCDuration()(implicit arithmeticMode : ArithmeticMode.Value)
-    extends CCType(arithmeticMode) {
-    override def toString : String = "duration"
-    def shortName = "duration"
-  }
-  //////////////////////////////////////////////////////////////////////////////
-
-  abstract sealed class CCExpr(val typ : CCType,
-                               val srcInfo : Option[SourceInfo]) {
-    def toTerm : ITerm
-    def toFormula : IFormula
-    def occurringConstants : Seq[IExpression.ConstantTerm]
-  }
-  case class CCTerm(t : ITerm, _typ : CCType, _srcInfo : Option[SourceInfo])
-               extends CCExpr(_typ, _srcInfo) {
-    def toTerm : ITerm = t
-    def toFormula : IFormula = t match {
-      case IIntLit(value) => !value.isZero
-      case t if _typ.isInstanceOf[CCHeapPointer] => !IExpression.Eq(t,
-        _typ.asInstanceOf[CCHeapPointer].heap.nullAddr())
-      case t =>              !IExpression.eqZero(t)
-    }
-    def occurringConstants : Seq[IExpression.ConstantTerm] =
-      SymbolCollector constantsSorted t
-  }
-  case class CCFormula(f : IFormula, _typ : CCType,
-                       _srcInfo : Option[SourceInfo])
-                     extends CCExpr(_typ, _srcInfo : Option[SourceInfo]) {
-    def toTerm : ITerm = f match {
-      case IBoolLit(true) =>  1
-      case IBoolLit(false) => 0
-      case f =>               IExpression.ite(f, 1, 0)
-    }
-    def toFormula : IFormula = f
-    def occurringConstants : Seq[IExpression.ConstantTerm] =
-      SymbolCollector constantsSorted f
-  }
-
-  object CCVar{
-    val lineNumberPrefix  = ":"
-  }
-  class CCVar (val name : String,
-               val srcInfo : Option[SourceInfo],
-               val typ  : CCType) {
-    import CCVar._
-    val nameWithLineNumber = name +
-      (srcInfo match {
-        case Some(info) if info.line >= 0 => lineNumberPrefix + info.line
-        case _ => ""
-      } )
-    val sort = typ.toSort
-    val term = {
-      val termName =
-      if (TriCeraParameters.get.showVarLineNumbersInTerms)
-        nameWithLineNumber else name
-      new SortedConstantTerm(termName, sort)
-    }
-    def rangePred : IFormula = typ rangePred term
-    override def toString: String =
-      if (TriCeraParameters.get.showVarLineNumbersInTerms)
-        nameWithLineNumber else name
-    def toStringWithLineNumbers: String = name + {
-      srcInfo match {
-        case Some(info) if info.line >= 0 => lineNumberPrefix + info.line
-        case _ => ""
-      }
-    }
-  }
-
-=======
->>>>>>> 9d39f292
   case class CCClause (clause : HornClauses.Clause,
                        srcInfo : Option[SourceInfo]) { // todo: what else would be useful?
     override def toString : String =
@@ -3331,16 +2824,10 @@
             ap.theories.nia.GroebnerMultiplication.tMod(lhs, rhs)
           case _ : AssignAdd =>
             (lhsE.typ, rhsE.typ) match {
-<<<<<<< HEAD
-              case (_ : CCHeapArrayPointer, _ : CCArithType) =>
-                addToAddressRangeStart(lhs, rhs)
-              case _ => lhs +  rhs //todo: add Rationals.plus here??
-=======
               case (arrTyp : CCHeapArrayPointer, _ : CCArithType) =>
                 import arrTyp.heap._
                 addressRangeCtor(nth(lhs, rhs), addrRangeSize(lhs) - rhs)
               case _ => lhs + rhs
->>>>>>> 9d39f292
             }
           case _ : AssignSub =>
             (lhsE.typ, rhsE.typ) match {
@@ -3503,21 +2990,6 @@
         val (lhs, rhs) = evalBinExpArgs(exp.exp_1, exp.exp_2)
         pushVal(BinaryOperators.ShiftRight(lhs, rhs).expr)
       case exp : Eplus =>
-<<<<<<< HEAD
-        strictBinFun(exp.exp_1, exp.exp_2, _ + _ , opIsAddition = true, operator = "add")
-      case exp : Eminus =>
-        strictBinFun(exp.exp_1, exp.exp_2, _ - _, operator = "sub")
-      case exp : Etimes =>
-        strictBinFun(exp.exp_1, exp.exp_2, {
-          (x : ITerm, y : ITerm) =>
-            ap.theories.nia.GroebnerMultiplication.mult(x, y)
-        }, operator = "mul")
-      case exp : Ediv =>
-        strictBinFun(exp.exp_1, exp.exp_2, {
-          (x : ITerm, y : ITerm) =>
-            ap.theories.nia.GroebnerMultiplication.tDiv(x, y)
-        }, operator = "div")
-=======
         val (lhs, rhs) = evalBinExpArgs(exp.exp_1, exp.exp_2)
         pushVal(BinaryOperators.Plus(lhs, rhs).expr)
       case exp : Eminus =>
@@ -3529,7 +3001,6 @@
       case exp : Ediv =>
         val (lhs, rhs) = evalBinExpArgs(exp.exp_1, exp.exp_2)
         pushVal(BinaryOperators.Div(lhs, rhs).expr)
->>>>>>> 9d39f292
       case exp : Emod =>
         val (lhs, rhs) = evalBinExpArgs(exp.exp_1, exp.exp_2)
         pushVal(BinaryOperators.Mod(lhs, rhs).expr)
@@ -4121,133 +3592,6 @@
       }
     }
 
-<<<<<<< HEAD
-    private def strictBinOp(left : Exp, right : Exp,
-                            op : (CCExpr, CCExpr) => CCExpr)
-                           (implicit evalSettings : EvalSettings) : Unit = {
-      evalHelp(left)
-      maybeOutputClause(Some(getSourceInfo(left)))
-      evalHelp(right)
-      val rhs = popVal
-      val lhs = popVal
-      val (actualLhs, actualRhs) = checkPointerIntComparison(lhs, rhs) // todo: not correct for ops except === and =/=, refactor or add check
-      pushVal(op(actualLhs, actualRhs))
-    }
-
-    ////////////////////////////////////////////////////////////////////////////
-
-    /* lhs must be an address range term, used for pointer arithmetic
-    *  operations, e.g. when p += 1 rhs is 1 and op is +
-    * */
-    private def addToAddressRangeStart (lhs : ITerm, rhs : ITerm): ITerm = {
-      heap.addressRangeCtor(heap.nth(lhs, rhs), heap.addrRangeSize(lhs) - rhs)
-    }
-
-    private def strictBinFun(left : Exp, right : Exp,
-                             op : (ITerm, ITerm) => ITerm,
-                             opIsAddition : Boolean = false, operator : String = "")
-                            (implicit evalSettings : EvalSettings) : Unit = {
-      strictBinOp(left, right,
-                  (lhs : CCExpr, rhs : CCExpr) => {
-                    (lhs.typ, rhs.typ) match {
-                      case (arrTyp: CCHeapArrayPointer, _ : CCArithType) =>
-                        if(opIsAddition)
-                          CCTerm(addToAddressRangeStart(lhs.toTerm, rhs.toTerm),
-                                 arrTyp, lhs.srcInfo)
-                        else
-                          throw new TranslationException("Pointer arithmetic" +
-                            "over arrays is only supported with addition.")
-                      case (CCFloat(), CCFloat()) =>
-                        val (promLhs, promRhs) = unifyTypes(lhs, rhs)
-                        val typ = promLhs.typ
-                        operator match {
-                          case "add" =>
-                            CCTerm(typ cast Rationals.plus(promLhs.toTerm, promRhs.toTerm), typ,
-                              lhs.srcInfo)
-                          case "sub" =>
-                            CCTerm(typ cast Rationals.minus(promLhs.toTerm, promRhs.toTerm), typ,
-                              lhs.srcInfo)
-                          case "mul" =>
-                            CCTerm(typ cast Rationals.mul(promLhs.toTerm, promRhs.toTerm), typ,
-                              lhs.srcInfo)
-                          case "div" =>
-                            CCTerm(typ cast Rationals.div(promLhs.toTerm, promRhs.toTerm), typ,
-                              lhs.srcInfo)
-                          case _ =>
-                            CCTerm(typ cast op(promLhs.toTerm, promRhs.toTerm), typ,
-                              lhs.srcInfo)
-                        }
-                        // TODO: correct type promotion
-                      case _ =>
-                        val (promLhs, promRhs) = unifyTypes(lhs, rhs)
-                        // TODO: correct type promotion
-                        val typ = promLhs.typ
-                        CCTerm(typ cast op(promLhs.toTerm, promRhs.toTerm), typ,
-                               lhs.srcInfo)
-                    }
-                   })
-    }
-
-    private def strictUnsignedBinFun(left : Exp, right : Exp,
-                                     op : (ITerm, ITerm) => ITerm)
-                                    (implicit evalSettings : EvalSettings) : Unit = {
-      strictBinOp(left, right,
-                  (lhs : CCExpr, rhs : CCExpr) => {
-                     val (promLhs, promRhs) = unifyTypes(lhs, rhs)
-                     // TODO: correct type promotion
-                     val typ = promLhs.typ
-                     CCTerm(typ cast op(typ cast2Unsigned promLhs.toTerm,
-                                        typ cast2Unsigned promRhs.toTerm),
-                            typ, lhs.srcInfo)
-                   })
-    }
-
-    private def strictBinPred(left : Exp, right : Exp,
-                              op : (ITerm, ITerm) => IFormula)
-                             (implicit evalSettings : EvalSettings) : Unit = {
-      import IExpression._
-      strictBinOp(left, right,
-                  (lhs : CCExpr, rhs : CCExpr) => (lhs.typ, rhs.typ) match {
-                    case (_ : CCClock, _ : CCArithType) =>
-                      CCFormula(op(GT.term - lhs.toTerm,
-                                   GTU.term * rhs.toTerm), CCInt(), lhs.srcInfo)
-                    case (_ : CCArithType, _ : CCClock) =>
-                      CCFormula(op(GTU.term * lhs.toTerm,
-                                   GT.term - rhs.toTerm), CCInt(), lhs.srcInfo)
-                    case (_ : CCClock, _ : CCClock) =>
-                      CCFormula(op(-lhs.toTerm, -rhs.toTerm), CCInt(), lhs.srcInfo)
-
-                    case (_ : CCDuration, _ : CCArithType) =>
-                      CCFormula(op(lhs.toTerm, GTU.term * rhs.toTerm), CCInt(), lhs.srcInfo)
-                    case (_ : CCArithType, _ : CCDuration) =>
-                      CCFormula(op(GTU.term * lhs.toTerm, rhs.toTerm), CCInt(), lhs.srcInfo)
-                    case (_ : CCDuration, _ : CCDuration) =>
-                      CCFormula(op(lhs.toTerm, rhs.toTerm), CCInt(), lhs.srcInfo)
-
-                    case (_ : CCClock, _ : CCDuration) =>
-                      CCFormula(op(GT.term - lhs.toTerm, rhs.toTerm), CCInt(), lhs.srcInfo)
-                    case (_ : CCDuration, _ : CCClock) =>
-                      CCFormula(op(lhs.toTerm, GT.term - rhs.toTerm), CCInt(), lhs.srcInfo)
-                    case _ =>
-                      CCFormula(op(lhs.toTerm, rhs.toTerm), CCInt(), lhs.srcInfo)
-                  })
-    }
-
-    ////////////////////////////////////////////////////////////////////////////
-
-    private def convertType(t : CCExpr, newType : CCType) : CCExpr =
-      (t.typ, newType) match {
-        case (oldType, newType)
-          if (oldType == newType) =>
-            t
-        case (oldType : CCArithType, newType : CCArithType) =>
-          newType cast t
-        case (oldType : CCArithType, _ : CCDuration) => {
-          if (!useTime)
-            throw NeedsTimeException
-          import IExpression._
-          CCTerm(GTU.term * t.toTerm, CCDuration(), t.srcInfo)
-=======
     private def evalBinExpArgs(left : Exp, right : Exp)
                         (implicit evalSettings : EvalSettings) :
     (CCExpr, CCExpr) = {
@@ -4261,7 +3605,6 @@
           val rhs = popVal
           val lhs = popVal
           (lhs, rhs)
->>>>>>> 9d39f292
         }
       checkPointerIntComparison(lhs, rhs)
     }
