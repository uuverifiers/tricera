--- conflicted
+++ resolved
@@ -112,12 +112,7 @@
 
     if (context.propertiesToCheck.contains(properties.MemValidDeref)) {
       val safetyFormula = CCTerm.fromFormula(
-<<<<<<< HEAD
-        context.heap.hasUserHeapCtor(readObj, context.sortCtorIdMap(typ.toSort))
-        &&& context.heap.valid(getValue(heapVar, s).toTerm, p.toTerm),
-=======
         context.heap.hasUserHeapCtor(readObj, context.sortCtorIdMap(typ.toSort)),
->>>>>>> d743e988
         CCInt, p.srcInfo)
       assertions = (safetyFormula, properties.MemValidDeref) :: assertions
       assumptions = safetyFormula :: assumptions
@@ -185,12 +180,7 @@
       val ptrType = p.typ.asInstanceOf[CCHeapPointer].typ
       val safetyFormula = CCTerm.fromFormula(
         context.heap.hasUserHeapCtor(
-<<<<<<< HEAD
-          curO.toTerm, context.sortCtorIdMap(ptrType.toSort)) &&&
-        context.heap.valid(getValue(heapVar, s).toTerm, p.toTerm),
-=======
           curO.toTerm, context.sortCtorIdMap(ptrType.toSort)),
->>>>>>> d743e988
         CCInt, p.srcInfo)
       assertions = (safetyFormula, properties.MemValidDeref) :: assertions
       assumptions = safetyFormula :: assumptions
