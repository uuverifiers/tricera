/**
 * Copyright (c) 2025 Zafer Esen, Philipp Ruemmer. All rights reserved.
 *
 * Redistribution and use in source and binary forms, with or without
 * modification, are permitted provided that the following conditions are met:
 *
 * * Redistributions of source code must retain the above copyright notice, this
 *   list of conditions and the following disclaimer.
 *
 * * Redistributions in binary form must reproduce the above copyright notice,
 *   this list of conditions and the following disclaimer in the documentation
 *   and/or other materials provided with the distribution.
 *
 * * Neither the name of the authors nor the names of their
 *   contributors may be used to endorse or promote products derived from
 *   this software without specific prior written permission.
 *
 * THIS SOFTWARE IS PROVIDED BY THE COPYRIGHT HOLDERS AND CONTRIBUTORS "AS IS"
 * AND ANY EXPRESS OR IMPLIED WARRANTIES, INCLUDING, BUT NOT LIMITED TO, THE
 * IMPLIED WARRANTIES OF MERCHANTABILITY AND FITNESS FOR A PARTICULAR PURPOSE ARE
 * DISCLAIMED. IN NO EVENT SHALL THE COPYRIGHT HOLDER OR CONTRIBUTORS BE LIABLE
 * FOR ANY DIRECT, INDIRECT, INCIDENTAL, SPECIAL, EXEMPLARY, OR CONSEQUENTIAL
 * DAMAGES (INCLUDING, BUT NOT LIMITED TO, PROCUREMENT OF SUBSTITUTE GOODS OR
 * SERVICES; LOSS OF USE, DATA, OR PROFITS; OR BUSINESS INTERRUPTION) HOWEVER
 * CAUSED AND ON ANY THEORY OF LIABILITY, WHETHER IN CONTRACT, STRICT LIABILITY,
 * OR TORT (INCLUDING NEGLIGENCE OR OTHERWISE) ARISING IN ANY WAY OUT OF THE USE
 * OF THIS SOFTWARE, EVEN IF ADVISED OF THE POSSIBILITY OF SUCH DAMAGE.
 */

package tricera.concurrency

import ap.basetypes.IdealInt
import ap.parser._
import ap.theories.{ExtArray, ModuloArithmetic}
import ap.types.{MonoSortedIFunction, SortedConstantTerm}
import hornconcurrency.ParametricEncoder
import lazabs.horn.abstractions.VerificationHints.VerifHintInitPred
import lazabs.horn.bottomup.HornClauses
import tricera.Util._
import tricera.concurrency.CCReader._
import tricera.concurrency.ccreader._
import tricera.concurrency.ccreader.CCExceptions._
import tricera.concurrency.concurrent_c.Absyn._
import tricera.Literals
import tricera.params.TriCeraParameters
import tricera.properties
import IExpression.toFunApplier
import tricera.concurrency.ccreader.CCBinaryExpressions.BinaryOperators
import tricera.concurrency.heap.HeapModel

import scala.collection.JavaConversions.{asScalaBuffer, asScalaIterator}
import scala.collection.mutable
import scala.collection.mutable.{ArrayBuffer, Stack}

object Symex {
  def apply(context        : SymexContext,
            scope          : CCScope,
            initPred       : CCPredicate,
            maybeHeapModel : Option[HeapModel]) : Symex = {
    new Symex(context, scope, initPred, maybeHeapModel)
  }
}

class Symex private (context        : SymexContext,
                     scope          : CCScope,
                     oriInitPred    : CCPredicate,
                     maybeHeapModel : Option[HeapModel]) {
  private var  values : Seq[CCTerm] =
    scope.allFormalVars.map(v => CCTerm.fromTerm(v.term, v.typ, v.srcInfo))
  private var guard : IFormula = true
  private var touchedGlobalState : Boolean = false
  private var assignedToStruct : Boolean = false

  private implicit def toRichTerm(expr : CCTerm) :
  Object{def mapTerm(m:ITerm => ITerm) : CCTerm} = new Object {
    def mapTerm(m : ITerm => ITerm) : CCTerm =
      // TODO: type promotion when needed
      CCTerm.fromTerm(expr.typ cast m(expr.toTerm), expr.typ, expr.srcInfo)
  }

  def addGuard(f : IFormula) : Unit = {
    guard = guard &&& f
    touchedGlobalState =
      touchedGlobalState || !scope.freeFromGlobal(f)
  }

  def getGuard = guard

  private var initAtom =
    if (oriInitPred == null)
      null
    else
      context.atom(oriInitPred, scope.allFormalVarTerms take oriInitPred.arity)
  private def initPred = context.predCCPredMap(initAtom.pred)

  def initAtomArgs = if(initAtom != null) Some(initAtom.args) else None

  private val savedStates = new Stack[(IAtom, Seq[CCTerm], IFormula, /*IFormula,*/ Boolean)]
  def saveState =
    savedStates push ((initAtom, values.toList, guard, touchedGlobalState))
  def restoreState = {
    val (oldAtom, oldValues, oldGuard, /*oldPullGuard,*/ oldTouched) = savedStates.pop
    initAtom = oldAtom
    values = oldValues
    scope.LocalVars.pop(scope.LocalVars.size - values.size + scope.GlobalVars.size)
    guard = oldGuard
    touchedGlobalState = oldTouched
  }

  def atomValuesUnchanged = {
    val (oldAtom, oldValues, _, _) = savedStates.top
    initAtom == oldAtom &&
    ((values.iterator zip oldValues.iterator) forall {
      case (x, y) => x == y
    })
  }

  private def maybeOutputClause(srcInfo : Option[SourceInfo]) : Unit =
    if (((!context.atomicMode && touchedGlobalState) || assignedToStruct))
      outputClause(srcInfo)

  private def pushVal(v : CCTerm, varName : String = "") = {
    val freshVar = scope.getFreshEvalVar(v.typ, v.srcInfo, varName)
    addValue(v)
    // reserve a local variable, in case we need one later
    scope.LocalVars.addVar(freshVar)

    if (context.usingInitialPredicates) {
      // if the pushed value refers to other variables,
      // add initial predicates that relate the values of
      // temporary variables with the original variables
      //
      // TODO: this is currently not very effective ...

      val varMapping =
        (for (d <- v.occurringConstants.iterator;
              index = scope.lookupVarNoException(d.name, "")) // TODO: can probably specify enclosing function?
        yield (d -> index)).toMap

      if (varMapping forall { case (_, ind) => ind >= 0 }) {
        val defTerm =
          ConstantSubstVisitor(v.toTerm,
                               varMapping mapValues (IExpression.v(_)))
        val rhs = IExpression.v(scope.variableHints.size - 1)

        if (defTerm != rhs) {
          val defEq = defTerm === rhs
          scope.variableHints(scope.variableHints.size - 1) =
            List(VerifHintInitPred(defEq))
        }
      }
    }
  }

  private def pushFormalVal(typ : CCType, srcInfo : Option[SourceInfo]) = {
    val freshVar = scope.getFreshEvalVar(typ, srcInfo)
    scope.LocalVars.addVar(freshVar)
    addValue(CCTerm.fromTerm(freshVar.term, typ, srcInfo))
    addGuard(freshVar rangePred)
  }

  private def popVal = {
    val res = values.last
    values = values.init
    scope.LocalVars.pop(1)
    res
  }
  private def topVal = values.last

  private def outputClause(srcInfo : Option[SourceInfo]) : Unit =
    outputClause(context.newPred(Nil, srcInfo), srcInfo)

  def genClause(pred : CCPredicate,
                srcInfo : Option[SourceInfo]) : CCClause = {
    import HornClauses._
    if (initAtom == null)
      throw new TranslationException("too complicated initialiser")
    val clause = asAtom(pred) :- (initAtom &&& guard)
    context.addRichClause(clause, srcInfo)
  }

  def outputClause(pred : CCPredicate,
                   srcInfo : Option[SourceInfo],
                   sync : ParametricEncoder.Synchronisation =
                   ParametricEncoder.NoSync) : Unit = {
    val c = genClause(pred, srcInfo)
    if (!c.clause.hasUnsatConstraint)
      context.output(c, sync)
    resetFields(pred)
  }

  def outputClause(headAtom : IAtom,
                   srcInfo : Option[SourceInfo]) : Unit = {
    import HornClauses._
    val clause = headAtom :- (initAtom &&& guard)
    if (!clause.hasUnsatConstraint)
      context.output(context.addRichClause(clause, srcInfo))
  }

  def resetFields(pred : CCPredicate) : Unit = {
    initAtom = context.atom(pred, scope.allFormalVarTerms take pred.arity)
    guard = true
    touchedGlobalState = false
    assignedToStruct = false
    for ((e, i) <- scope.allFormalCCTerms.iterator.zipWithIndex) {
      values = values.updated(i, e)
    }
  }

  def outputITEClauses(cond : IFormula,
                       thenPred : CCPredicate,
                       elsePred : CCPredicate,
                       srcInfo : Option[SourceInfo]) = {
    saveState
    addGuard(cond)
    outputClause(thenPred, srcInfo)
    restoreState
    addGuard(~cond)
    outputClause(elsePred, srcInfo)
  }

  def assertProperty(property     : IFormula,
                     srcInfo      : Option[SourceInfo],
                     propertyType : properties.Property) : Unit = {
    import HornClauses._
    val clause = (property :- (initAtom &&& guard))
    context.addAssertion(
      context.mkRichAssertionClause(clause, srcInfo, propertyType))
  }

  def addValue(t : CCTerm) = {
    values = values ++ Seq(t)
    touchedGlobalState = touchedGlobalState || !scope.freeFromGlobal(t)
  }

  private def getValue(name : String,
                       enclosingFunction : String,
                       isIndirection : Boolean = false) : CCTerm =
    getValue(scope.lookupVar(name, enclosingFunction), isIndirection)
  private def getValue(ind : Int,
                       isIndirection : Boolean) : CCTerm =
    if (isIndirection)
      getPointedTerm(getPointerType(ind))
    else
      values(ind)

  private def getPointedTerm (ptrType : CCStackPointer) : CCTerm =
    ptrType.fieldAddress match {
      case Nil =>
        getValue(ptrType.targetInd, false)
      case _ =>
        val structVal = getValue(ptrType.targetInd, false)
        val structType = structVal.typ.asInstanceOf[CCStruct]
        CCTerm.fromTerm(
          structType.getFieldTerm(structVal.toTerm, ptrType.fieldAddress),
          structType.getFieldType(ptrType.fieldAddress), None) // todo: src Info?
    }

  private def setValue(name : String, t : CCTerm, enclosingFunction : String) : Unit =
    setValue(scope.lookupVar(name, enclosingFunction), t)
  private def setValue(ind: Int, t : CCTerm) : Unit = {
    val actualInd = getValue(ind, false).typ match {
      case stackPtr: CCStackPointer => stackPtr.targetInd
      case _ => ind
    }
    values = values.updated(actualInd, t)
    touchedGlobalState =
      touchedGlobalState || actualInd < scope.GlobalVars.size || !scope.freeFromGlobal(t)
  }

  private def getVar(ind: Int): CCVar = {
    if (ind < scope.GlobalVars.size) scope.GlobalVars.vars(ind)
    else scope.LocalVars.vars(ind - scope.GlobalVars.size)
  }
  private def getVar (name : String, enclosingFunction : String) : CCVar = {
    val ind = scope.lookupVar(name, enclosingFunction)
    getVar(ind)
  }

  def getValues : Seq[CCTerm] =
    values.toList
  def getValuesAsTerms : Seq[ITerm] =
    for (expr <- values.toList) yield expr.toTerm

  def asAtom(pred : CCPredicate) =
    context.atom(pred, getValuesAsTerms.take(pred.arity))

  def asLValue(exp : Exp) : String = exp match {
    case exp : EvarWithType => exp.cident_
    case exp : Evar    => exp.cident_
    case exp : Eselect => asLValue(exp.exp_)
    case exp : Epoint  => asLValue(exp.exp_)
    case exp : Epreop  => asLValue(exp.exp_)
    case exp : Eassign => asLValue(exp.exp_1)
    case exp : Earray  => asLValue(exp.exp_1)
    case exp =>
      throw new TranslationException(
        "Can only handle assignments to variables, not " +
        (context.printer print exp))
  }

  private def isClockVariable(exp : Exp, enclosingFunction : String)
  : Boolean = exp match {
    case exp : Evar => getValue(exp.cident_,
                                enclosingFunction).typ == CCClock
    case exp : EvarWithType => getValue(exp.cident_,
                                        enclosingFunction).typ == CCClock
    case _ : Eselect | _ : Epreop | _ : Epoint | _ : Earray => false
    case exp =>
      throw new TranslationException(getLineString(exp) +
                                     "Can only handle assignments to variables, not " +
                                     (context.printer print exp))
  }

  private def isDurationVariable(exp : Exp, enclosingFunction : String)
  : Boolean = exp match {
    case exp : Evar => getValue(exp.cident_,
                                enclosingFunction).typ == CCDuration
    case exp : EvarWithType => getValue(exp.cident_,
                                        enclosingFunction).typ == CCDuration
    case _ : Eselect | _ : Epreop | _ : Epoint | _ : Earray => false
    case exp =>
      throw new TranslationException(getLineString(exp) +
                                     "Can only handle assignments to variables, not " +
                                     (context.printer print exp))
  }

  private def isHeapPointer(t : CCTerm) =
    t.typ match {
      case _ : CCHeapPointer      => true
      case _ : CCInvariantPointer => true
      case _ : CCHeapArrayPointer => true
      case _                      => false
    }
<<<<<<< HEAD
  private def isHeapPointer(exp : Exp, enclosingFunction : String) =
    getVar(asLValue(exp), enclosingFunction).typ match {
      case _ : CCHeapPointer      => true
      case _ : CCInvariantPointer => true
      case _ : CCHeapArrayPointer => true
      case _                      => false
    }

  private def isIndirection(exp : Exp) : Boolean =
    exp match {
      case exp : Epreop => exp.unary_operator_.isInstanceOf[Indirection]
      case _ => false
    }
=======
>>>>>>> ac727073

  private def getPointerType(ind : Int) = {
    getValue(ind, false).typ match {
      case ptrType : CCStackPointer => ptrType
      case _ => throw new TranslationException(
        "Trying to use non-pointer as a pointer!")
    }
  }

  /**
   * Recursively traverses an LHS expression AST to find the base pointer.
   * For example, in `p->left->right`, it finds and evaluates `p`.
   *
   * @param exp The expression AST node for the left-hand side.
   * @param evalCtx The current evaluation context.
   * @return The CCTerm representing the root pointer.
   */
  @scala.annotation.tailrec
  private def getRootPointerFromLhs(exp: Exp)
                                   (implicit evalSettings: EvalSettings,
                                    evalCtx: EvalContext): CCTerm = exp match {
    case e: Evar =>
      eval(e).asInstanceOf[CCTerm]
    case e: EvarWithType =>
      eval(e).asInstanceOf[CCTerm]
    case e: Eselect =>
      getRootPointerFromLhs(e.exp_)
    case e: Epoint =>
      getRootPointerFromLhs(e.exp_)
    case e: Epreop if e.unary_operator_.isInstanceOf[Indirection] =>
      getRootPointerFromLhs(e.exp_)
    case e: Earray =>
      getRootPointerFromLhs(e.exp_1)
    case _ =>
      throw new TranslationException(
        s"Cannot extract a base pointer from the LHS expression: ${context.printer.print(exp)}")
  }

  // A data structure to hold the result of analyzing an LHS expression.
  private sealed trait LhsInfo
  private case class LhsVariable(name : String, indirection : Boolean) extends LhsInfo
  private case class LhsHeapField(
    rootPointer      : CCTerm,
    fieldAccessChain : List[String] // e.g., for p->left->right, this is List("left", "right")
  ) extends LhsInfo
  private case class LhsHeapDereference(pointer: CCTerm) extends LhsInfo

  /**
   * Traverses an LHS expression AST without evaluating it, to determine if it's
   * a variable access or a heap write, and to extract necessary components.
   */
  private def getLhsInfo(exp: Exp)
                        (implicit evalSettings: EvalSettings,
                         evalCtx: EvalContext): LhsInfo = {

    // A recursive helper to find the base variable and the access path.
    def peel(e: Exp, path: List[String]): (Exp, List[String]) = e match {
      case e : Epoint  => peel(e.exp_, e.cident_ :: path)
      case e : Eselect => peel(e.exp_, e.cident_ :: path)
      // For `(*p).f`, the base is `*p`.
      case e : Epreop if e.unary_operator_.isInstanceOf[Indirection] => (e, path)
      // Base cases
      case _ : Evar | _ : EvarWithType => (e, path)
      case e : Earray => peel(e.exp_1, "[]" :: path) // Represent array access
      case _ => throw new TranslationException(s"Unsupported LHS expression: ${context.printer.print(e)}")
    }

    val (base, path) = peel(exp, Nil)

    base match {
      // Case 1: simple variable, like `p` in `p->left`.
      case _ : Evar | _ : EvarWithType =>
        val name = base match {
          case e : Evar => e.cident_
          case e : EvarWithType => e.cident_
        }
        if (path.isEmpty) {
          LhsVariable(name, indirection = false)
        } else {
          // This is a field access like `p->f`. Evaluate `p` to get the root pointer.
          val rootPointer = eval(base).asInstanceOf[CCTerm]
          LhsHeapField(rootPointer, path)
        }

      // Case 2: a dereference, like `*p` in `(*p).f` or just `*p`.
      case e : Epreop if e.unary_operator_.isInstanceOf[Indirection] =>
        // Evaluate the expression inside the dereference to get the pointer.
        val pointer = eval(e.exp_).asInstanceOf[CCTerm]
        if (path.isEmpty)
          LhsHeapDereference(pointer)
        else
          LhsHeapField(pointer, path)

      case _ => throw new TranslationException(
        s"Unsupported LHS base expression: ${context.printer.print(base)}")
    }
  }

  def eval(exp : Exp)(implicit evalSettings : EvalSettings,
                      evalCtx : EvalContext) : CCTerm = {
    val initSize = values.size
    evalHelp(exp)(evalSettings, evalCtx)
    val res = popVal
    assert(initSize == values.size)
    res
  }

  def evalList(exp : Exp) : Seq[CCTerm] = {
    val res = new ArrayBuffer[CCTerm]

    var e = exp
    while (e.isInstanceOf[Ecomma]) {
      val ec = e.asInstanceOf[Ecomma]
      res += eval(ec.exp_2)(EvalSettings(), EvalContext())
      e = ec.exp_1
    }

    res += eval(e)(EvalSettings(), EvalContext())

    res.toList
  }

  def atomicEval(exp : Exp, evalCtx : EvalContext) : CCTerm =
    atomicEval(List(exp), evalCtx, Some(getSourceInfo(exp)))

  def atomicEval(exps : Seq[Exp], evalCtx : EvalContext,
                 srcInfo : Option[SourceInfo]) : CCTerm = {
    val currentClauseNum = context.clausesSize
    val initSize = values.size

    context.inAtomicMode {
      pushVal(CCTerm.fromFormula(true, CCVoid, None))
      for (exp <- exps) {
        popVal
        evalHelp(exp)(EvalSettings(), evalCtx) // todo: EvalSettings(true)?
      }
    }

    if (currentClauseNum != context.clausesSize) {
      outputClause(srcInfo)
      context.mergeClauses(currentClauseNum)
    }
    val res = popVal
    assert(initSize == values.size)
    res
  }

  def atomicEvalFormula(exp : Exp, evalCtx : EvalContext) : CCTerm = {
    val initSize         = values.size

    context.inAtomicMode{
      evalHelp(exp)(EvalSettings(), evalCtx)
    }

    val res = popVal
    assert(initSize == values.size)
    CCTerm.fromFormula(res.toFormula, res.typ, res.srcInfo)
  }

  // This function returns the actual term after an assignment is done.
  // E.g. for non ADT lhs, this is the same as the rhs,
  //      for ADT lhs, this is the lhs updated with the value of rhs.
  private def getActualAssignedTerm(lhs: CCTerm, rhs: CCTerm) = {
    if (rhs.typ.isInstanceOf[CCStruct] && (rhs.typ != lhs.typ))
      throw new TranslationException("Cannot assign " + rhs.typ +
                                     " to " + lhs.typ + "!")

    lhs.toTerm match {
      case fieldFun : IFunApp => // an ADT
        assignedToStruct = true
        val (fieldSelectors, rootTerm) = getFieldInfo(fieldFun)

        rootTerm match {
          case Left(t) =>
            val structType = context.structDefs(t.sort.name)
            val fieldAddress = structType.getFieldAddress(fieldSelectors)
            CCTerm.fromTerm(structType.setFieldTerm(t, rhs.toTerm, fieldAddress),
                   structType, rhs.srcInfo)
          case Right(f) =>
            val structType =
              context.structDefs(f.fun.asInstanceOf[MonoSortedIFunction].resSort.name)
            val fieldAddress = structType.getFieldAddress(fieldSelectors)
            CCTerm.fromTerm(structType.setFieldTerm(f, rhs.toTerm, fieldAddress),
                   structType, rhs.srcInfo)
        }
      case _ => rhs // a non ADT
    }
  }

  // Returns the root term and a list of selectors pointing to the given field.
  // todo: this works incorrectly when root is not a pointer but the field is
  // e.g. getInt(read(h, f(someStruct)))
  private def getFieldInfo(nested : IFunApp) :
  (List[IFunction], Either[SortedConstantTerm, IFunApp]) = {
    val fieldSelectors = List()
    getFieldInfo(nested, fieldSelectors)
  }
  private def getFieldInfo(nested : IFunApp, fieldSelectors : List[IFunction])
  : (List[IFunction], Either[SortedConstantTerm, IFunApp]) = {
    nested.args.size match {
      case n if n > 1 => (fieldSelectors, Left(getStructTerm(nested)))
      case n if n == 1 =>
        nested.args.head match{
          case nestedMore : IFunApp if !(context.objectGetters contains nestedMore.fun) =>
            getFieldInfo(nestedMore, nested.fun :: fieldSelectors)
          case objectGetter : IFunApp =>
            (nested.fun :: fieldSelectors, Right(objectGetter))
          case lastLevel : IConstant =>
            (nested.fun :: fieldSelectors,
              Left(lastLevel.c.asInstanceOf[SortedConstantTerm]))
        }
      case _ => throw new TranslationException("Cannot get field selectors " +
                                               "from given struct term " + nested)
    }
  }
  private def getStructTerm(nested : ITerm) : SortedConstantTerm = { // todo
    nested match {
      case nestedMore : IFunApp => getStructTerm(nestedMore.args.head)
      case lastLevel : IConstant => lastLevel.c.asInstanceOf[SortedConstantTerm]
      case _ => throw new TranslationException(nested + " is not a struct.")
    }
  }

  /**
   * Represents the structural category of an LHS expression.
   */
  private sealed trait LHSInfo {
    /** The original sub-expression that this LHSInfo was created from. */
    def originalExp : Exp

    /** Performs the state update for this type of LHS. */
    def update(newValue : CCTerm)
              (implicit symex : Symex, evalSettings : EvalSettings, evalCtx : EvalContext) : Unit
  }

  private case class SimpleVar(exp : Exp) extends LHSInfo {
    override def originalExp : Exp = exp
    override def update(newValue : CCTerm)
                       (implicit symex : Symex,
                        evalSettings   : EvalSettings,
                        evalCtx        : EvalContext) : Unit = {
      val lhsVal = eval(exp)(evalSettings, evalCtx.withEvaluatingLHS(true))
      val lhsName = asLValue(exp)

      val actualRhsVal = newValue match {
        case CCTerm(_, _: CCStackPointer, srcInfo, _) =>
          throw new UnsupportedCFragmentException(
            getLineStringShort(srcInfo) + " Only limited support for stack pointers")
        case CCTerm(IIntLit(value), _, _, _) if isHeapPointer(lhsVal) =>
          if (value.intValue != 0) {
            throw new TranslationException("Pointer assignment only supports 0 (NULL)")
          } else CCTerm.fromTerm(
            context.heap.nullAddr(), CCHeapPointer(context.heap, lhsVal.typ), newValue.srcInfo)
        case _ => newValue
      }

      val actualLhsTerm = getActualAssignedTerm(lhsVal, actualRhsVal)

      newValue.typ match {
        case arrayPtr1 : CCHeapArrayPointer =>
          lhsVal.typ match {
            case _ : CCHeapPointer =>
              throw new TranslationException(
                getLineString(exp) + "Cannot assign an array value to " + lhsName)
            case arrayPtr2 : CCHeapArrayPointer if arrayPtr1 != arrayPtr2 =>
              if (arrayPtr1.arrayLocation == ArrayLocation.Stack &&
                  arrayPtr2.arrayLocation == ArrayLocation.Heap)
                scope.updateVarType(lhsName, arrayPtr1, evalCtx.enclosingFunctionName)
              else throw new UnsupportedCFragmentException(
                getLineString(exp) + "Pointer " + lhsName + " points to multiple array types.")
            case _ =>
          }
        case _ =>
      }
      setValue(lhsName, actualLhsTerm, evalCtx.enclosingFunctionName)
    }
  }

  private case class StructField(baseExp     : Exp,
                                 path        : List[String],
                                 originalExp : Exp) extends LHSInfo {
    override def update(newValue : CCTerm)
                       (implicit symex : Symex,
                        evalSettings   : EvalSettings,
                        evalCtx        : EvalContext): Unit = {
      assignedToStruct = true
      val baseLHSVal = eval(baseExp)(evalSettings, evalCtx.withEvaluatingLHS(true))
      baseLHSVal.typ match {
        case ptr : CCHeapPointer => // p->f
          val structType = ptr.typ match {
            case st : CCStruct => st
            case sf : CCStructField => sf.structs(sf.structName)
            case _ => throw new TranslationException("Pointer does not point to a struct type.")
          }
          val fieldAddress = getFieldAddress(structType, path)
          val readResult = processHeapResult(heapModel.read(baseLHSVal, values)).get
          val oldStructTerm = readResult.toTerm
          val newStructTerm = structType.setFieldTerm(oldStructTerm, newValue.toTerm, fieldAddress)
          val newStructObj = CCTerm.fromTerm(newStructTerm, structType, newValue.srcInfo)
          processHeapResult(heapModel.write(baseLHSVal, wrapAsHeapObject(newStructObj), values))

        case structType : CCStruct => // s.f
          val varName = asLValue(baseExp)
          val fieldAddress = getFieldAddress(structType, path)
          val oldStructTerm = baseLHSVal.toTerm
          val newStructTerm = structType.setFieldTerm(oldStructTerm, newValue.toTerm, fieldAddress)
          val newStructObj = CCTerm.fromTerm(newStructTerm, structType, newValue.srcInfo)
          setValue(varName, newStructObj, evalCtx.enclosingFunctionName)

        case _ : CCStackPointer => // ps->f
          val lhsVal = eval(originalExp)(evalSettings, evalCtx.withEvaluatingLHS(true))
          val lhsName = asLValue(originalExp)
          val actualLhsTerm = getActualAssignedTerm(lhsVal, newValue)
          setValue(lhsName, actualLhsTerm, evalCtx.enclosingFunctionName)

        case _ => throw new TranslationException("Invalid base for a struct field access.")
      }
    }
  }

  private case class ArrayElement(arrayBase   : Exp,
                                  index       : Exp,
                                  originalExp : Exp) extends LHSInfo {
    override def update(newValue : CCTerm)
                       (implicit symex : Symex,
                        evalSettings   : EvalSettings,
                        evalCtx        : EvalContext): Unit = {
      val arrayTerm = eval(arrayBase)(evalSettings, evalCtx.withEvaluatingLHS(true))
      val indexTerm = eval(index)
      arrayTerm.typ match {
        case _ : CCHeapArrayPointer =>
          processHeapResult(heapModel.arrayWrite(
            arrayTerm, indexTerm, wrapAsHeapObject(newValue), values))
        case _ : CCArray =>
          val lhsVal = eval(originalExp)(evalSettings, evalCtx.withEvaluatingLHS(true))
          val newTerm = CCTerm.fromTerm(writeADT(
            lhsVal.toTerm.asInstanceOf[IFunApp],
            newValue.toTerm, context.heap.userADTCtors,
            context.heap.userADTSels), lhsVal.typ, newValue.srcInfo)
          val lhsName = asLValue(arrayBase)
          val oldLhsVal = getValue(lhsName, evalCtx.enclosingFunctionName)
          val innerTerm = lhsVal.toTerm.asInstanceOf[IFunApp].args.head
          val actualLhsTerm = getActualAssignedTerm(
            CCTerm.fromTerm(innerTerm, oldLhsVal.typ, newValue.srcInfo), newTerm)
          setValue(lhsName, actualLhsTerm, evalCtx.enclosingFunctionName)
        case _ => throw new TranslationException("Attempting array access on a non-array type.")
      }
    }
  }

  private case class ArrayStructField(arrayBase   : Exp,
                                      index       : Exp,
                                      path        : List[String],
                                      originalExp : Exp) extends LHSInfo {
    override def update(newValue : CCTerm)
                       (implicit symex : Symex,
                        evalSettings   : EvalSettings,
                        evalCtx        : EvalContext) : Unit = {
      val arrayTerm = eval(arrayBase)(evalSettings, evalCtx.withEvaluatingLHS(true))
      val indexTerm = eval(index)
      arrayTerm.typ match {
        case array : CCArray =>
          val oldStructTerm = array.arrayTheory.select(arrayTerm.toTerm, indexTerm.toTerm)
          val structType = array.elementType.asInstanceOf[CCStruct]
          val fieldAddress = getFieldAddress(structType, path)
          val newStructInnerTerm = structType.setFieldTerm(
            oldStructTerm, newValue.toTerm, fieldAddress)
          val newArrayTerm = array.arrayTheory.store(
            arrayTerm.toTerm, indexTerm.toTerm, newStructInnerTerm)
          val arrayVarName = asLValue(arrayBase)
          setValue(arrayVarName, CCTerm.fromTerm(
            newArrayTerm, arrayTerm.typ, newValue.srcInfo), evalCtx.enclosingFunctionName)

        case array : CCHeapArrayPointer =>
          val readResult = processHeapResult(heapModel.arrayRead(arrayTerm, indexTerm, values)).get
          val oldStructTerm = readResult.toTerm
          val structType = array.elementType.asInstanceOf[CCStruct]
          val fieldAddress = getFieldAddress(structType, path)
          val newStructInnerTerm = structType.setFieldTerm(oldStructTerm, newValue.toTerm, fieldAddress)
          val newStructObj = CCTerm.fromTerm(newStructInnerTerm, structType, newValue.srcInfo)
          processHeapResult(heapModel.arrayWrite(
            arrayTerm, indexTerm, wrapAsHeapObject(newStructObj), values))

        case _ => throw new TranslationException(
          "Field access on an element of a non-struct array.")
      }
    }
  }

  private case class PointerDeref(pointerExp  : Exp,
                                  originalExp : Exp) extends LHSInfo {
    override def update(newValue : CCTerm)
                       (implicit symex : Symex,
                        evalSettings   : EvalSettings,
                        evalCtx        : EvalContext) : Unit = {
      val pointerVal = eval(pointerExp)(evalSettings, evalCtx.withEvaluatingLHS(false))
      if (isHeapPointer(pointerVal)) {
        processHeapResult(heapModel.write(pointerVal, wrapAsHeapObject(newValue), values))
      } else {
        val lhsVal = eval(originalExp)(evalSettings, evalCtx.withEvaluatingLHS(true))
        val lhsName = asLValue(originalExp)
        val actualLhsTerm = getActualAssignedTerm(lhsVal, newValue)
        setValue(lhsName, actualLhsTerm, evalCtx.enclosingFunctionName)
      }
    }
  }

  /**
   * Classifies an LHS expression into one of several structural categories (LHSInfo)
   * *before* evaluation, which could have unwanted side effects.
   *
   * Examples:
   *  "s.f1.f2"  -> StructField(base="s", path=["f1", "f2"])
   *  "p->f"     -> StructField(base="p", path=["f"])
   *  "(*p).f"   -> StructField(base="p", path=["f"])
   *  "*p"       -> PointerDeref(base="p")
   *  "a[i]"     -> ArrayElement(base="a", index="i")
   *  "a[i].f"   -> ArrayStructField(base="a", index="i", path=["f"])
   */
  private def deconstructLHS(exp : Exp) : LHSInfo = exp match {
    case e: Earray =>
      ArrayElement(e.exp_1, e.exp_2, e)
    case e: Epoint =>
      StructField(e.exp_, List(e.cident_), e)
    case e: Eselect =>
      deconstructLHS(e.exp_) match {
        case StructField(base, path, _) => StructField(base, path :+ e.cident_, e)
        case SimpleVar(base)            => StructField(base, List(e.cident_), e)
        case PointerDeref(base, _)      => StructField(base, List(e.cident_), e)
        case ArrayElement(arrayBase, index, _) =>
          ArrayStructField(arrayBase, index, List(e.cident_), e)
        case ArrayStructField(arrayBase, index, path, _) =>
          ArrayStructField(arrayBase, index, path :+ e.cident_, e)
        case _ => throw new TranslationException(
          "Invalid expression for '.' member access in " + (context.printer print e))
      }
    case e: Epreop if e.unary_operator_.isInstanceOf[Indirection] =>
      PointerDeref(e.exp_, e)
    case e => SimpleVar(e)
  }

  /**
   * Converts a path of field names to a path of field indices based on the
   * struct type information.
   */
  private def getFieldAddress(structType : CCStruct, path : List[String]) : List[Int] = {
    if (path.isEmpty) return Nil

    val fieldName = path.head
    val fieldIndex = structType.getFieldIndex(fieldName)
    if (fieldIndex < 0)
      throw new TranslationException(
        s"Struct ${structType.shortName} has no field named '$fieldName'")

    val fieldType = structType.getFieldType(fieldIndex)

    if (path.tail.nonEmpty) fieldType match {
        case nestedType : CCStruct =>
          fieldIndex :: getFieldAddress(nestedType, path.tail)
        case CCStructField(name, structs) =>
          fieldIndex :: getFieldAddress(structs(name), path.tail)
        case _ =>
          throw new TranslationException(
            s"Trying to access field '${path.tail.head}' in a non-struct type")
    } else fieldIndex :: Nil
  }

  case class EvalSettings(noClausesForExprs : Boolean = false)
  case class EvalContext(
    evaluatingLHS           : Boolean = false,
    handlingFunContractArgs : Boolean = false,
    lhsIsArrayPointer       : Boolean = false,
    enclosingFunctionName   : String = "",
    nestedCallDepth         : Int = 0) {
    def withLhsIsArrayPointer(set : Boolean) : EvalContext =
      copy(lhsIsArrayPointer = set)
    def withEvaluatingLHS(set : Boolean) : EvalContext =
      copy(evaluatingLHS = set)
    def withHandlingFunContractArgs(set : Boolean) : EvalContext =
      copy(handlingFunContractArgs = set)
    def withFunctionName(name : String) : EvalContext =
      copy(enclosingFunctionName = name)
    def incrementCallDepth : EvalContext =
      copy(nestedCallDepth = nestedCallDepth + 1)
  }

  private def heapModel : HeapModel = {
    maybeHeapModel match {
      case Some(heapModel) => heapModel
      case _ => throw NeedsHeapModelException
    }
  }

<<<<<<< HEAD
  private def callFunction(name    : String,
                           args    : Seq[CCExpr],
                           srcInfo : Option[SourceInfo]) : CCTerm = {
    args.foreach(pushVal(_))
    outputClause(srcInfo)
    handleFunction(name, initPred, args.size)
    popVal.asInstanceOf[CCTerm]
=======
  private def wrapAsHeapObject(term : CCTerm) : CCTerm = {
    context.sortWrapperMap get term.typ.toSort match {
      case Some(wrapper) =>
        CCTerm.fromTerm(wrapper(term.toTerm), term.typ, term.srcInfo)
      case None =>
        throw new TranslationException(
          s"No constructor found to make ${term.typ} a heap object!")
    }
>>>>>>> ac727073
  }

  private def processHeapResult(result : HeapModel.HeapOperationResult)
  : Option[CCTerm] = result match {
    case HeapModel.SimpleResult(returnValue, newValues, assumptions, assertions) =>
      values = newValues
      assertions.foreach { case (f, p) =>
        assertProperty(f.toFormula, f.srcInfo, p) }
      // It is important that assumptions are added after assertions, otherwise
      // assertion guards will include the safety formula, which is unsound.
      assumptions.foreach(a => addGuard(a.toFormula))
      returnValue
    case call : HeapModel.FunctionCall =>
      Some(callFunction(call.functionName, call.args, call.sourceInfo))
    case call : HeapModel.FunctionCallWithGetter =>
      val callResult = callFunction(call.functionName, call.args, call.sourceInfo)
      Some(CCTerm(call.getter(callResult.toTerm),
                  call.resultType,
                  call.sourceInfo))
  }

  def handleArrayInitialization(arrayPtr  : CCHeapArrayPointer,
                                arraySize : CCTerm,
                                initStack : mutable.Stack[ITerm]): CCTerm = {
    val result =
      heapModel.allocAndInitArray(arrayPtr, arraySize.toTerm, initStack, values)

    val returnValue = processHeapResult(result)

    returnValue.getOrElse(throw new TranslationException(
      "Array initialization did not return a pointer."))
  }

  def handleUninitializedArrayDecl(arrayTyp         : CCHeapArrayPointer,
                                   sizeExpr         : Option[Constant_expression],
                                   isGlobalOrStatic : Boolean): CCTerm = {
    val sizeTerm = sizeExpr match {
      case Some(expr) =>
        Some(eval(expr.asInstanceOf[Especial].exp_)
             (EvalSettings(true), EvalContext()).toTerm)
      case None =>
        None
    }

    val result =
      heapModel.declUninitializedArray(arrayTyp, sizeTerm, isGlobalOrStatic, values)
    processHeapResult(result).getOrElse(
      throw new TranslationException(
        "Uninitialized array declaration did not return a pointer.")
    )
  }

  private def evalHelp(exp : Exp)
                      (implicit evalSettings : EvalSettings,
                       evalCtx      : EvalContext)
  : Unit = exp match {
    case exp : Ecomma =>
      evalHelp(exp.exp_1)
      popVal
      maybeOutputClause(Some(getSourceInfo(exp)))
      evalHelp(exp.exp_2)
    case exp : Eassign if (exp.assignment_op_.isInstanceOf[Assign] &&
                           isClockVariable(exp.exp_1,
                                           evalCtx.enclosingFunctionName)) =>
      evalHelp(exp.exp_2)
      maybeOutputClause(Some(getSourceInfo(exp)))
      setValue(asLValue(exp.exp_1), context.translateClockValue(topVal),
               evalCtx.enclosingFunctionName)
    case exp : Eassign if (exp.assignment_op_.isInstanceOf[Assign] &&
                           isDurationVariable(exp.exp_1,
                                              evalCtx.enclosingFunctionName)) =>
      evalHelp(exp.exp_2)
      maybeOutputClause(Some(getSourceInfo(exp)))
      setValue(asLValue(exp.exp_1), context.translateDurationValue(topVal),
               evalCtx.enclosingFunctionName)
<<<<<<< HEAD
    case exp : Eassign if exp.assignment_op_.isInstanceOf[Assign] =>
      // if lhs is array pointer, an alloc rhs evaluation should produce an
      // AddressRange even if the allocation size is only 1.

      // first check if the RHS is the special non-determinism token '_'
      exp.exp_2 match {
        case _ : Enondet =>
          val lhsVal = eval(exp.exp_1) // Evaluate LHS to know its type
          val nonDetTerm = lhsVal.typ.getNonDet
          val nonDetVal = CCTerm(nonDetTerm, lhsVal.typ, lhsVal.srcInfo)

          val lhsName = asLValue(exp.exp_1)
          setValue(lhsName, nonDetVal, evalCtx.enclosingFunctionName)
          pushVal(nonDetVal)
          return
        case _ => // Fall through to normal assignment handling
      }

      evalHelp(exp.exp_2) //first evaluate rhs and push
      maybeOutputClause(Some(getSourceInfo(exp)))
      val rhsVal = popVal

      getLhsInfo(exp.exp_1) match {
        case LhsVariable(name, _) =>
          setValue(name, rhsVal, evalCtx.enclosingFunctionName)

        case LhsHeapDereference(pointer) =>
          val readResult = processHeapResult(heapModel.read(pointer, values)).get
          val heapOpResult = heapModel.write(
            pointer,
            readResult.toTerm.asInstanceOf[IFunApp],
            rhsVal,
            values
            )
          processHeapResult(heapOpResult)

        case LhsHeapField(rootPointer, fieldAccessChain) =>
          val objectTerm = eval(exp.exp_1)
          val heapOpResult = heapModel.write(
            rootPointer,
            objectTerm.toTerm.asInstanceOf[IFunApp],
            rhsVal,
            values
            )
          processHeapResult(heapOpResult)
      }

      val lhsVal = eval(exp.exp_1) //then evaluate lhs and get it
      val updatingPointedValue =
        isHeapRead(lhsVal) || // *(p) = ... where p is a heap ptr
        isHeapStructFieldRead(lhsVal) // ps->f = ... where ps is a heap ptr
      val lhsIsArraySelect =
        lhsVal.toTerm match {
          case IFunApp(ExtArray.Select(_), _) => true
          case _ => false
        }
      if(evalCtx.lhsIsArrayPointer || isHeapPointer(lhsVal) || updatingPointedValue ||
         lhsIsArraySelect) {
        if (updatingPointedValue) {
          val rootPointer = getRootPointerFromLhs(exp.exp_1)
          processHeapResult(
            heapModel.write(rootPointer, lhsVal.toTerm.asInstanceOf[IFunApp], rhsVal, values))
        } else if (lhsIsArraySelect) { // todo: this branch needs to be rewritten, it was hastily coded to deal with arrays inside structs.
          val newTerm = CCTerm(
            writeADT(lhsVal.toTerm.asInstanceOf[IFunApp],
                     rhsVal.toTerm, context.heap.userADTCtors, context.heap.userADTSels),
            lhsVal.typ, rhsVal.srcInfo)
          val lhsName = asLValue(exp.exp_1)
          val oldLhsVal = getValue(lhsName, evalCtx.enclosingFunctionName)
          val innerTerm = lhsVal.toTerm.asInstanceOf[IFunApp].args.head
          val actualLhsTerm = getActualAssignedTerm(
            CCTerm(innerTerm, oldLhsVal.typ, rhsVal.srcInfo), newTerm)
          setValue(asLValue(exp.exp_1), actualLhsTerm,
                   evalCtx.enclosingFunctionName)
        } else {
          val lhsName = asLValue(exp.exp_1)
          val actualRhsVal = rhsVal match {
            case CCTerm(_, stackPtr@CCStackPointer(_,_,_), srcInfo) =>
              throw new UnsupportedCFragmentException(
                getLineStringShort(srcInfo) +
                " Only limited support for stack pointers")
            case CCTerm(IIntLit(value), _, _) =>
              if (value.intValue != 0) {
                throw new TranslationException("Pointer arithmetic is not " +
                                               "allowed, and the only assignable integer value for " +
                                               "pointers is 0 (NULL)")
              } else CCTerm(context.heap.nullAddr(),
                            context.createHeapPointer(lhsVal.typ), rhsVal.srcInfo)
            case _ => rhsVal
          }
          val actualLhsTerm = getActualAssignedTerm(lhsVal, actualRhsVal)
          rhsVal.typ match {
            case arrayPtr1 : CCHeapArrayPointer =>
              lhsVal.typ match {
                case _ : CCHeapPointer | _ : CCInvariantPointer =>
                  throw new TranslationException(getLineString(exp) +
                                                 "Cannot assign an array value to " + lhsName + ". " +
                                                 "Declaring " + lhsName + " as " + lhsName + "[] might " +
                                                 "solve this issue.")
                case arrayPtr2 : CCHeapArrayPointer =>
                  if (arrayPtr1 != arrayPtr2) {
                    if (arrayPtr1.arrayLocation == ArrayLocation.Stack &&
                        arrayPtr2.arrayLocation == ArrayLocation.Heap) // -> alloca
                      scope.updateVarType(lhsName, arrayPtr1,
                                    evalCtx.enclosingFunctionName) // todo: replace with a static analysis? we should detect arrays on stack beforehand maybe?
                    else throw new UnsupportedCFragmentException(getLineString(exp) +
                                                                 "Pointer " + lhsName +
                                                                 " points to elements of multiple arrays (or array types)." +
                                                                 "Try initialising the array directly.")
                  }
                case _ => // nothing
              }
            case _ => // nothing
          }
          setValue(lhsName, actualLhsTerm, evalCtx.enclosingFunctionName)
        }
      } else {
        val lhsName = asLValue(exp.exp_1)
        val actualLhsTerm = getActualAssignedTerm(lhsVal, rhsVal)
        setValue(lhsName, actualLhsTerm, evalCtx.enclosingFunctionName)
=======
    case exp : Eassign if exp.assignment_op_.isInstanceOf[Assign] => // Simple assignment: '='
      val valueToAssign = {
        evalHelp(exp.exp_2)
        maybeOutputClause(Some(getSourceInfo(exp)))
        popVal
>>>>>>> ac727073
      }

      pushVal(valueToAssign)
      implicit val symex: Symex = this
      deconstructLHS(exp.exp_1).update(valueToAssign)

    case exp : Eassign => // Compound assignment: '+=', '-=', etc.
      // IMPORTANT: Compound assignments are non-atomic so must be handled
      // separately from simple assignments.
      val lhsInfo = deconstructLHS(exp.exp_1)

      evalHelp(exp.exp_1)
      val lhsE = topVal
      maybeOutputClause(Some(getSourceInfo(exp)))
      evalHelp(exp.exp_2)
      maybeOutputClause(Some(getSourceInfo(exp)))
      val rhsE = popVal
      popVal

      if (lhsE.typ == CCClock || lhsE.typ == CCDuration)
        throw new TranslationException("unsupported assignment to clock")

      val valueToAssign = CCTerm.fromTerm(
        lhsE.typ cast (exp.assignment_op_ match {
        case _ : AssignMul =>
          ap.theories.nia.GroebnerMultiplication.mult(lhsE.toTerm, rhsE.toTerm)
        case _ : AssignDiv =>
          ap.theories.nia.GroebnerMultiplication.tDiv(lhsE.toTerm, rhsE.toTerm)
        case _ : AssignMod =>
          ap.theories.nia.GroebnerMultiplication.tMod(lhsE.toTerm, rhsE.toTerm)
        case _ : AssignAdd =>
          (lhsE.typ, rhsE.typ) match {
            case (arrTyp : CCHeapArrayPointer, _ : CCArithType) =>
              import arrTyp.heap._
              addressRangeCtor(nth(lhsE.toTerm, rhsE.toTerm), addrRangeSize(lhsE.toTerm) - rhsE.toTerm)
            case _ => lhsE.toTerm + rhsE.toTerm
          }
        case _ : AssignSub =>
          (lhsE.typ, rhsE.typ) match {
            case (_ : CCHeapArrayPointer, _ : CCArithType) =>
              throw new TranslationException("Only addition is allowed in array pointer arithmetic.")
            case _ => lhsE.toTerm - rhsE.toTerm
          }
        case _ : AssignLeft =>
          ModuloArithmetic.bvshl(lhsE.typ cast2Unsigned lhsE.toTerm,
                                 lhsE.typ cast2Unsigned rhsE.toTerm)
        case _ : AssignRight =>
          ModuloArithmetic.bvashr(lhsE.typ cast2Unsigned lhsE.toTerm,
                                  lhsE.typ cast2Unsigned rhsE.toTerm)
        case _ : AssignAnd =>
          ModuloArithmetic.bvand(lhsE.typ cast2Unsigned lhsE.toTerm,
                                 lhsE.typ cast2Unsigned rhsE.toTerm)
        case _ : AssignXor =>
          ModuloArithmetic.bvxor(lhsE.typ cast2Unsigned lhsE.toTerm,
                                 lhsE.typ cast2Unsigned rhsE.toTerm)
        case _ : AssignOr =>
          ModuloArithmetic.bvor(lhsE.typ cast2Unsigned lhsE.toTerm,
                                lhsE.typ cast2Unsigned rhsE.toTerm)
      }), lhsE.typ, lhsE.srcInfo)

      pushVal(valueToAssign)
      implicit val symex: Symex = this
      deconstructLHS(exp.exp_1).update(valueToAssign)

<<<<<<< HEAD
      if(isHeapPointer(exp, evalCtx.enclosingFunctionName) &&
         updatingPointedValue) {
        val rootPointer = getRootPointerFromLhs(exp.exp_1)
        processHeapResult(
          heapModel.write(rootPointer, lhsVal.toTerm.asInstanceOf[IFunApp], newVal, values))
      } else {
        setValue(scope.lookupVar(asLValue(exp.exp_1), evalCtx.enclosingFunctionName),
                 getActualAssignedTerm(lhsVal, newVal),
                 isIndirection(exp.exp_1)) // todo get rid of indirections?
      }
=======
>>>>>>> ac727073
    case exp : Econdition => // exp_1 ? exp_2 : exp_3
      val srcInfo = Some(getSourceInfo(exp))
      if(evalSettings.noClausesForExprs) {
        val oldSize = context.clausesSize
        val cond = eval(exp.exp_1)
        val t1 = eval(exp.exp_2)
        val t2 = eval(exp.exp_3)
        if(context.clausesSize > oldSize)
          throw new TranslationException("This ternary expression must be " +
                                         "side effect free: " +
                                         context.printer.print(exp) + " at line " +
                                         srcInfo.get.line)
        // throw exceptioon if t1.typ != t2.typ
        if(t1.typ != t2.typ)
          throw new TranslationException("Unsupported operation: ternary " +
                                         "expression with different types: " + context.printer.print(exp) +
                                         " at line " + srcInfo.get.line)
        pushVal(CCTerm.fromTerm(IExpression.ite(cond.toFormula, t1.toTerm, t2.toTerm),
                       t1.typ, srcInfo))
      } else { // evalSettings.noExtraClauseForTernaryExp == false
        val cond = eval(exp.exp_1).toFormula
        saveState
        addGuard(cond)
        evalHelp(exp.exp_2)
        outputClause(Some(getSourceInfo(exp)))
        val intermediatePred = initPred

        restoreState
        addGuard(~cond)
        evalHelp(exp.exp_3)
        val lastLocalVar = scope.LocalVars.last
        scope.LocalVars.update(scope.LocalVars.size - 1,
                         new CCVar(s"ite_${srcInfo.get.line}_${srcInfo.get.col}",
                                   lastLocalVar.srcInfo, lastLocalVar.typ,
                                   lastLocalVar.storage))
        outputClause(intermediatePred, srcInfo)
      }
    case exp : Elor =>
      val srcInfo = Some(getSourceInfo(exp))
      evalHelp(exp.exp_1)
      maybeOutputClause(srcInfo)
      val cond = popVal.toFormula

      saveState
      addGuard(~cond)
      val newGuard = guard
      evalHelp(exp.exp_2)
      maybeOutputClause(srcInfo)

      // check whether the second expression had side-effects
      if ((guard eq newGuard) && atomValuesUnchanged) {
        val cond2 = popVal.toFormula
        restoreState
        pushVal(CCTerm.fromFormula(cond ||| cond2, CCInt, srcInfo))
      } else {
        outputClause(srcInfo)
        val intermediatePred = initPred

        restoreState
        addGuard(cond)
        pushVal(CCTerm.fromFormula(true, CCInt, srcInfo))
        outputClause(intermediatePred, srcInfo)
      }
    case exp : Eland =>
      val srcInfo = Some(getSourceInfo(exp))
      evalHelp(exp.exp_1)
      maybeOutputClause(srcInfo)
      val cond = popVal.toFormula

      saveState
      addGuard(cond)
      val newGuard = guard
      evalHelp(exp.exp_2)
      maybeOutputClause(srcInfo)

      // check whether the second expression had side-effects
      if ((guard eq newGuard) && atomValuesUnchanged) {
        val cond2 = popVal.toFormula
        restoreState
        pushVal(CCTerm.fromFormula(cond &&& cond2, CCInt, srcInfo))
      } else {
        outputClause(srcInfo)
        val intermediatePred = initPred

        restoreState
        addGuard(~cond)
        pushVal(CCTerm.fromFormula(false, CCInt, srcInfo))
        outputClause(intermediatePred, srcInfo)
      }
    case exp : Ebitor =>
      val (lhs, rhs) = evalBinExpArgs(exp.exp_1, exp.exp_2)
      pushVal(BinaryOperators.BitwiseOr(lhs, rhs).term)
    case exp : Ebitexor =>
      val (lhs, rhs) = evalBinExpArgs(exp.exp_1, exp.exp_2)
      pushVal(BinaryOperators.BitwiseXor(lhs, rhs).term)
    case exp : Ebitand =>
      val (lhs, rhs) = evalBinExpArgs(exp.exp_1, exp.exp_2)
      pushVal(BinaryOperators.BitwiseAnd(lhs, rhs).term)
    case exp : Eeq =>
      val (lhs, rhs) = evalBinExpArgs(exp.exp_1, exp.exp_2)
      pushVal(BinaryOperators.Equality(lhs, rhs).term)
    case exp : Eneq =>
      val (lhs, rhs) = evalBinExpArgs(exp.exp_1, exp.exp_2)
      pushVal(BinaryOperators.Disequality(lhs, rhs).term)
    case exp : Elthen =>
      val (lhs, rhs) = evalBinExpArgs(exp.exp_1, exp.exp_2)
      pushVal(BinaryOperators.Less(lhs, rhs).term)
    case exp : Egrthen =>
      val (lhs, rhs) = evalBinExpArgs(exp.exp_1, exp.exp_2)
      pushVal(BinaryOperators.Greater(lhs, rhs).term)
    case exp : Ele =>
      val (lhs, rhs) = evalBinExpArgs(exp.exp_1, exp.exp_2)
      pushVal(BinaryOperators.LessEqual(lhs, rhs).term)
    case exp : Ege =>
      val (lhs, rhs) = evalBinExpArgs(exp.exp_1, exp.exp_2)
      pushVal(BinaryOperators.GreaterEqual(lhs, rhs).term)
    case exp : Eleft =>
      val (lhs, rhs) = evalBinExpArgs(exp.exp_1, exp.exp_2)
      pushVal(BinaryOperators.ShiftLeft(lhs, rhs).term)
    case exp : Eright =>
      val (lhs, rhs) = evalBinExpArgs(exp.exp_1, exp.exp_2)
      pushVal(BinaryOperators.ShiftRight(lhs, rhs).term)
    case exp : Eplus =>
      val (lhs, rhs) = evalBinExpArgs(exp.exp_1, exp.exp_2)
      pushVal(BinaryOperators.Plus(lhs, rhs).term)
    case exp : Eminus =>
      val (lhs, rhs) = evalBinExpArgs(exp.exp_1, exp.exp_2)
      pushVal(BinaryOperators.Minus(lhs, rhs).term)
    case exp : Etimes =>
      val (lhs, rhs) = evalBinExpArgs(exp.exp_1, exp.exp_2)
      pushVal(BinaryOperators.Times(lhs, rhs).term)
    case exp : Ediv =>
      val (lhs, rhs) = evalBinExpArgs(exp.exp_1, exp.exp_2)
      pushVal(BinaryOperators.Div(lhs, rhs).term)
    case exp : Emod =>
      val (lhs, rhs) = evalBinExpArgs(exp.exp_1, exp.exp_2)
      pushVal(BinaryOperators.Mod(lhs, rhs).term)
    case exp : Etypeconv => {
      evalHelp(exp.exp_)
      pushVal(popVal convertToType context.getType(exp.type_name_))
    }
    case _ : Epreinc | _ : Epredec =>
      val (expToUpdate, op) = exp match {
        case e: Epreinc => (e.exp_, +1)
        case e: Epredec => (e.exp_, -1)
      }

      evalHelp(expToUpdate)
      maybeOutputClause(Some(getSourceInfo(exp)))
<<<<<<< HEAD
      pushVal(popVal mapTerm (_ + op))
      if(isHeapPointer(preExp, evalCtx.enclosingFunctionName)) {
        val rootPointer = getRootPointerFromLhs(preExp)
        processHeapResult(
          heapModel.write(rootPointer, lhsVal.toTerm.asInstanceOf[IFunApp], topVal, values))
      } else {
        setValue(scope.lookupVar(asLValue(preExp), evalCtx.enclosingFunctionName),
                 getActualAssignedTerm(lhsVal, topVal),
                 isIndirection(preExp)) // todo get rid of indirection?
=======
      val newValue = popVal mapTerm (_ + op)
      pushVal(newValue)
      implicit val symex: Symex = this
      deconstructLHS(expToUpdate).update(newValue)

    case _ : Epostinc | _ : Epostdec =>
      val (expToUpdate, op) = exp match {
        case e: Epostinc => (e.exp_, +1)
        case e: Epostdec => (e.exp_, -1)
>>>>>>> ac727073
      }

      evalHelp(expToUpdate)
      val oldValue = topVal
      maybeOutputClause(Some(getSourceInfo(exp)))

      val newValue = oldValue mapTerm (_ + op)
      implicit val symex: Symex = this
      deconstructLHS(expToUpdate).update(newValue)

    case exp : Epreop =>
      val srcInfo = Some(getSourceInfo(exp))
      evalHelp(exp.exp_)
      exp.unary_operator_ match {
        case _ : Address    =>
          topVal.toTerm match {
            case fieldFun: IFunApp
              if !(context.objectGetters contains fieldFun.fun) &&
                 (context.heap.userADTSels exists(_ contains fieldFun.fun)) => // an ADT
              val (fieldNames, rootTerm) = getFieldInfo(fieldFun)
              rootTerm match {
                case Left(c) =>
                  val rootInd: Int = scope.lookupVar(c.name, evalCtx.enclosingFunctionName)
                  val structType = getValue(rootInd, false).typ.asInstanceOf[CCStruct]
                  assert(rootInd > -1 && rootInd < values.size - 1) // todo
                  val ptr = CCStackPointer(rootInd, popVal.typ, structType.getFieldAddress(fieldNames))
                  pushVal(CCTerm.fromTerm(IExpression.Int2ITerm(rootInd), ptr, srcInfo)) //we don't care about the value
                case Right(c) =>
                  throw new UnsupportedCFragmentException(
                    getLineStringShort(srcInfo) +
                    " Stack pointers in combination with heap pointers")
              }
            case f : IFunApp if context.objectGetters contains f.fun => // a heap read (might also be from a heap array)
              val readFunApp = f.args.head.asInstanceOf[IFunApp] // sth like read(h, ...)
              val Seq(heapTerm, addrTerm) = readFunApp.args
              // todo: below type extraction is not safe!
              val heap = context.heap
              val t = addrTerm match {
                case IFunApp(heap.nth, args) => // if nthAddrRange(a, i)
                  val Seq(arrTerm, indTerm) = args
                  // return the addressRange starting from i
                  import heap._
                  val newTerm = addressRangeCtor(nth(arrTerm, indTerm),
                                                 addrRangeSize(arrTerm) - indTerm)
                  CCTerm.fromTerm(newTerm,
                         getValue(arrTerm.asInstanceOf[IConstant].c.name,
                                  evalCtx.enclosingFunctionName).typ, srcInfo
                         )
                case _ =>
<<<<<<< HEAD
                  CCTerm(addrTerm, context.createHeapPointer(
                    getValue(addrTerm.asInstanceOf[IConstant].c.name,
                             evalCtx.enclosingFunctionName).typ), srcInfo)
=======
                  CCTerm.fromTerm(addrTerm, CCHeapPointer(context.heap,
                                                 getValue(addrTerm.asInstanceOf[IConstant].c.name,
                                                          evalCtx.enclosingFunctionName).typ), srcInfo)
>>>>>>> ac727073
              }
              popVal
              pushVal(t)

            case _ =>
              val t = if (evalCtx.handlingFunContractArgs) {
                throw new UnsupportedCFragmentException(
                  "Function contracts are currently not supported together " +
                  s"with stack pointers (${exp.line_num}:${exp.col_num})")
              } else {
                val ind = values.indexWhere(v => v == topVal)
                assert(ind > -1 && ind < values.size - 1) // todo
                val ptr = CCStackPointer(ind, popVal.typ, Nil)
                CCTerm.fromTerm(IExpression.Int2ITerm(ind), ptr, srcInfo)
              }
              pushVal(t) //we don't care about the value
          }
        case _ : Indirection =>
          val v = popVal
          v.typ match { // todo: type checking?
            case ptr : CCStackPointer => pushVal(getPointedTerm(ptr))
            case   _ : CCHeapPointer | _ : CCInvariantPointer =>
              if(evalCtx.evaluatingLHS) pushVal(v)
              else pushVal(processHeapResult(heapModel.read(v, values)).get)
            case  arr : CCHeapArrayPointer =>
              if(evalCtx.evaluatingLHS) pushVal(v)
              else pushVal(processHeapResult(heapModel.arrayRead(
                v, CCTerm.fromTerm(IIntLit(0), CCInt, srcInfo), values)).get)
            case _ => throw new TranslationException(
              "Cannot dereference non-pointer: " + v.typ + " " + v.toTerm)
          }
        case _ : Plus       => // nothing
        case _ : Negative   =>
          val t = popVal mapTerm (-(_))
          pushVal(CCTerm.fromTerm(t.toTerm, t.typ, srcInfo))
//          case _ : Complement.  Unary_operator ::= "~" ;
        case _ : Logicalneg =>
          pushVal(CCTerm.fromFormula(~popVal.toFormula, CCInt, srcInfo))
      }
//    case exp : Ebytesexpr.  Exp15 ::= "sizeof" Exp15;
//    case exp : Ebytestype.  Exp15 ::= "sizeof" "(" Type_name ")";
//    case exp : Earray.      Exp16 ::= Exp16 "[" Exp "]" ;

    case exp : Efunk =>
      val srcInfo = Some(getSourceInfo(exp))
      // inline the called function
      GetId.orString(exp) match {
        case "reach_error" =>
          /**
           * A special SV-COMP function used in the unreach-call category.
           * We directly rewrite this as `assert(0)`.
           */
          if(context.propertiesToCheck contains properties.Reachability)
            assertProperty(false, srcInfo, properties.Reachability)
<<<<<<< HEAD
          pushVal(CCFormula(true, CCInt, srcInfo))
        case "$HEAP_TYPE_DEFAULT" =>
          /** A builtin to access the default object of the heap */
          pushVal(CCTerm(context.heap._defObj,
                         CCHeapObject(context.heap), srcInfo))
=======
          pushVal(CCTerm.fromFormula(true, CCInt, srcInfo))
>>>>>>> ac727073
        case name =>
          outputClause(srcInfo)
          handleFunction(name, initPred, 0)
      }

    case exp : Efunkpar =>
      val srcInfo = Some(getSourceInfo(exp))
      GetId.orString(exp) match {
        case "assert" | "static_assert" if exp.listexp_.size == 1 =>
          val property = exp.listexp_.head match {
            case a : Efunkpar
              if context.uninterpPredDecls contains(GetId.orString(a)) =>
              val args = a.listexp_.map(exp => atomicEval(exp, evalCtx))
              if(args.exists(a => a.typ.isInstanceOf[CCStackPointer])) {
                throw new TranslationException(
                  getLineStringShort(srcInfo) + " Unsupported operation: " +
                  "stack pointer argument to uninterpreted predicate.")
              }
              val pred = context.uninterpPredDecls(GetId.orString(a))
              context.atom(pred, args.map(_.toTerm))
            case interpPred : Efunkpar
              if context.interpPredDefs contains(GetId.orString(interpPred)) =>
              val args    = interpPred.listexp_.map(
                exp => atomicEval(exp, evalCtx)).map(_.toTerm)
              val formula = context.interpPredDefs(GetId.orString(interpPred))
              // the formula refers to pred arguments as IVariable(index)
              // we need to subsitute those for the actual arguments
              VariableSubstVisitor(formula.toFormula, (args.toList, 0))
            case _ =>
              atomicEvalFormula(exp.listexp_.head, evalCtx).toFormula
          }
          assertProperty(property, srcInfo, properties.UserAssertion)
          pushVal(CCTerm.fromFormula(true, CCInt, srcInfo))
        case "assume" if (exp.listexp_.size == 1) =>
          val property = exp.listexp_.head match {
            case a : Efunkpar
              if context.uninterpPredDecls contains(GetId.orString(a)) =>
              val args = a.listexp_.map(exp => atomicEval(exp, evalCtx))
                          .map(_.toTerm)
              val pred = context.uninterpPredDecls(GetId.orString(a))
              context.atom(pred, args)
            case interpPred : Efunkpar
              if context.interpPredDefs contains (GetId.orString(interpPred)) =>
              val args = interpPred.listexp_.map(
                exp => atomicEval(exp, evalCtx)).map(_.toTerm)
              val formula = context.interpPredDefs(GetId.orString(interpPred))
              // the formula refers to pred arguments as IVariable(index)
              // we need to subsitute those for the actual arguments
              VariableSubstVisitor(formula.toFormula, (args.toList, 0))
            case _ =>
              atomicEvalFormula(exp.listexp_.head, evalCtx).toFormula
          }
          addGuard(property)
          pushVal(CCTerm.fromFormula(true, CCInt, srcInfo))
        case cmd@("chan_send" | "chan_receive") if (exp.listexp_.size == 1) =>
          val name = GetId.orString(exp.listexp_.head)
          (context.channels get name) match {
            case Some(chan) => {
              val sync = cmd match {
                case "chan_send"    => ParametricEncoder.Send(chan)
                case "chan_receive" => ParametricEncoder.Receive(chan)
              }
              outputClause(context.newPred(Nil, srcInfo), srcInfo, sync)
              pushVal(CCTerm.fromFormula(true, CCInt, srcInfo))
            }
            case None =>
              throw new TranslationException(
                name + " is not a declared channel")
          }
        case name@("malloc" | "calloc" | "alloca" | "__builtin_alloca")
          if !TriCeraParameters.get.useArraysForHeap => // todo: proper alloca and calloc
          val (typ, allocSize) = exp.listexp_(0) match {
            case exp : Ebytestype =>
              (context.getType(exp), CCTerm.fromTerm(IIntLit(IdealInt(1)), CCInt, srcInfo))
            //case exp : Ebytesexpr => eval(exp.exp_).typ - handled by preprocessor
            case exp : Etimes =>
              exp.exp_1 match {
                case e : Ebytestype => (context.getType(e), eval(exp.exp_2))
                case e if exp.exp_2.isInstanceOf[Ebytestype] =>
                  (context.getType(exp.exp_2.asInstanceOf[Ebytestype]), eval(e))
                case _ =>
                  throw new UnsupportedCFragmentException(
                    getLineStringShort(srcInfo) +
                    " Unsupported alloc expression: " + (context.printer print exp))
              }
            //case exp : Evar => // allocation in bytes
            case e : Econst => // allocation in bytes
              (CCInt, eval(e)) // todo: add support for char?

            case _ => throw new UnsupportedCFragmentException(
              getLineStringShort(srcInfo) +
              " Unsupported alloc expression: " + (context.printer print exp))
          }

          val arrayLoc = name match {
            case "malloc" | "calloc"           => ArrayLocation.Heap
            case "alloca" | "__builtin_alloca" => ArrayLocation.Stack
          }
          val objectTerm = CCTerm.fromTerm(name match {
                                    case "calloc"                                 => typ.getZeroInit
                                    case "malloc" | "alloca" | "__builtin_alloca" => typ.getNonDet
                                  }, typ, srcInfo)

          allocSize match {
            case CCTerm(IIntLit(IdealInt(1)), typ, _, _)
              if typ.isInstanceOf[CCArithType] && !evalCtx.lhsIsArrayPointer
                 && arrayLoc == ArrayLocation.Heap =>
              /**
               * global and stack arrays are allocated using CCHeapArrayPointer,
               * because CCHeapPointer does not distinguish between different
               * allocation types. This difference is needed for correctly
               * checking memory properties (e.g., only heap allocated memory
               * can be freed).
               */
              val allocatedAddr =
                processHeapResult(heapModel.alloc(objectTerm, values)).get

              pushVal(allocatedAddr)
            case CCTerm(sizeExp, typ, _, _) if typ.isInstanceOf[CCArithType] =>
              val addressRangeValue =
                processHeapResult(
                  heapModel.batchAlloc(objectTerm, sizeExp, arrayLoc, values)).get

              pushVal(addressRangeValue)
            // case CCTerm.fromTerm(IIntLit(IdealInt(n)), CCInt) =>
            // todo: optimise constant size allocations > 1?
          }
        case name@("malloc" | "calloc" | "alloca" | "__builtin_alloca")
          if TriCeraParameters.get.useArraysForHeap =>
          /**
           * @todo Support checking [[properties.MemValidCleanup]] when using
           *       arrays to model heaps.
           */

          val (typ, allocSize) = exp.listexp_(0) match {
            case exp : Ebytestype =>
              (context.getType(exp), CCTerm.fromTerm(IIntLit(IdealInt(1)), CCInt, srcInfo))
            //case exp : Ebytesexpr => eval(exp.exp_).typ - handled by preprocessor
            case exp : Etimes =>
              exp.exp_1 match {
                case e : Ebytestype => (context.getType(e), eval(exp.exp_2))
                case e if exp.exp_2.isInstanceOf[Ebytestype] =>
                  (context.getType(exp.exp_2.asInstanceOf[Ebytestype]), eval(e))
                case _ =>
                  throw new UnsupportedCFragmentException(
                    "Unsupported alloc expression: " + (context.printer print exp))
              }
            //case exp : Evar => // allocation in bytes

            case _ => throw new UnsupportedCFragmentException(
              "Unsupported alloc expression: " + (context.printer print exp))
          }

          val (sizeExpr, sizeInt) = allocSize match {
            case CCTerm(IIntLit(IdealInt(n)), typ, _, _)
              if typ.isInstanceOf[CCArithType] && !evalCtx.lhsIsArrayPointer =>
              (Some(allocSize), Some(n))
            case _ =>
              (Some(allocSize), None)
          }

          sizeInt match {
            case Some(1) =>
            // use regular heap model, this is not an array
              val objectTerm = CCTerm(name match {
                case "calloc"                                 => typ.getZeroInit
                case "malloc" | "alloca" | "__builtin_alloca" => typ.getNonDet
              }, typ, srcInfo)

<<<<<<< HEAD
              val allocatedAddr =
                processHeapResult(heapModel.alloc(objectTerm, values)).get

              pushVal(allocatedAddr)
            case _ =>
              val arrayLocation = name match {
                case "malloc" | "calloc"           => ArrayLocation.Heap
                case "alloca" | "__builtin_alloca" => ArrayLocation.Stack
              }

              val theory = ExtArray(Seq(CCInt.toSort), typ.toSort) // todo: only 1-d int arrays...
              val arrType = CCArray(typ, sizeExpr, sizeInt, theory, arrayLocation)

              val arrayTerm = CCTerm(name match {
                case "calloc"                                 => arrType.getZeroInit
                case "malloc" | "alloca" | "__builtin_alloca" => arrType.getNonDet
              }, arrType, srcInfo)

              pushVal(arrayTerm)
          }
=======
          val arrayTerm = CCTerm.fromTerm(name match {
                                   case "calloc"                                 => arrType.getZeroInit
                                   case "malloc" | "alloca" | "__builtin_alloca" => arrType.getNonDet
                                 }, arrType, srcInfo)
>>>>>>> ac727073

        case "realloc" =>
          throw new TranslationException("realloc is not supported.")
        case "free" =>
          val ptrExpr = atomicEval(exp.listexp_.head, evalCtx)
          processHeapResult(heapModel.free(ptrExpr, values))
          pushVal(CCTerm.fromTerm(0, CCVoid, srcInfo)) // free returns no value, push dummy
        case name =>
          // then we inline the called function

          // evaluate the arguments
          // todo: if we are to handle a function contract, arguments are handled
          // as heap pointers. if the function is to be inlined, then arguments
          // are handled as stack pointers. here we set a flag to notify this
          val handlingFunctionContractArgs = context.functionContexts.contains(name)
          val newEvalCtx = evalCtx
            .withHandlingFunContractArgs(handlingFunctionContractArgs)
            .incrementCallDepth
          for (e <- exp.listexp_)
            evalHelp(e)(evalSettings, newEvalCtx.withFunctionName(name))

          // substitute fresh variable names (e.g., __eval) with actual function argument names
          val argCount = exp.listexp_.size
          val argNames = context.functionDefs get name match {
            case Some(f) => context.getFunctionArgNames(f)
            case None =>
              context.uninterpPredDecls get name match {
                case Some(predDecl) =>
                  predDecl.argVars.map(_.name)
                case None => Nil
              }
          }
          if(argNames.nonEmpty) {
            val evalVars = scope.LocalVars.getVarsInTopFrame.takeRight(argCount)
            scope.LocalVars.pop(argCount) // remove those vars
            assert(argNames.length == argCount && evalVars.length == argCount)
            val newVars = if (evalVars.exists(v => context.isTermUsedInClauses(v.term))) {
              // todo: replace terms by substituting them if they were added to clauses too!
              evalVars
            } else {
              for ((oldVar, argName) <- evalVars zip argNames) yield {
                val uniqueArgName = name + "`" + argName
                new CCVar(uniqueArgName, oldVar.srcInfo, oldVar.typ,
                          oldVar.storage)
              }
            }
            newVars.foreach(v => scope.LocalVars.addVar(v))
          }
          //////////////////////////////////////////////////////////////////////

          /**
           * @todo Below might be buggy and break when there is more than
           *       one nested call
           */
          if(!handlingFunctionContractArgs || evalCtx.nestedCallDepth == 0)
            outputClause(Some(getSourceInfo(exp)))

          val functionEntry = initPred

          handleFunction(name, functionEntry, argCount)
      }

    case exp : Eselect =>
      val srcInfo = Some(getSourceInfo(exp))
      val subexpr = eval(exp.exp_)
      val rawFieldName = exp.cident_
      subexpr.typ match {
        case structType : CCStruct => // todo a better way
          if(!structType.contains(rawFieldName))
            throw new TranslationException(rawFieldName + " is not a member of "
                                           + structType + "!")
          val ind = structType.getFieldIndex(rawFieldName)
          val fieldType = structType.getFieldType(ind)
          val sel = structType.getADTSelector(ind)
          pushVal(CCTerm.fromTerm(sel(subexpr.toTerm), fieldType, srcInfo))
        case _ =>
          throw new TranslationException("Trying to access field '." +
                                         rawFieldName + "' of a variable which is not a struct.")
      }

    case exp : Epoint =>
      val srcInfo = Some(getSourceInfo(exp))
      val subexpr = eval(exp.exp_)
      val rawFieldName = exp.cident_
      val term = subexpr.typ match {
        case ptrType : CCStackPointer => getPointedTerm(ptrType)
        case _ : CCHeapPointer | _ : CCInvariantPointer =>  //todo: error here if field is null
          processHeapResult(heapModel.read(subexpr, values)).get
        case _ => throw new TranslationException(
          "Trying to access field '->" + rawFieldName + "' of non pointer.")
      }
      val structType = term.typ match {
        case typ : CCStruct => typ
        case CCStructField(name, structs) => structs(name)
        case typ => throw new TranslationException("Epoint is currently " +
                                                   "only implemented for structs, not " + typ + ": " +
                                                   (context.printer print exp))
      }
      if(!structType.contains(rawFieldName))
        throw new TranslationException(rawFieldName + " is not a member of "
                                       + structType + "!")
      val ind = structType.getFieldIndex(rawFieldName)
      val fieldType = structType.getFieldType(ind)
      val sel = structType.getADTSelector(ind)
<<<<<<< HEAD
      pushVal(CCTerm(sel(term.toTerm), fieldType, srcInfo))

    case _ : Epostinc | _ : Epostdec=>
      val (postExp, op) = exp match {
        case exp : Epostinc => (exp.exp_, +1)
        case exp : Epostdec => (exp.exp_, -1)
      }
      evalHelp(postExp)
      val evalExp = topVal
      maybeOutputClause(Some(getSourceInfo(exp)))
      if(isHeapPointer(postExp, evalCtx.enclosingFunctionName)) {
        val rootPointer = getRootPointerFromLhs(postExp)
        processHeapResult(heapModel.write(rootPointer, evalExp.toTerm.asInstanceOf[IFunApp],
                                     topVal mapTerm (_ + op), values))
      } else {
        setValue(scope.lookupVar(asLValue(postExp), evalCtx.enclosingFunctionName),
                 getActualAssignedTerm(evalExp, topVal mapTerm (_ + op)),
                 isIndirection(postExp)) // todo get rid of indirection?
      }
=======
      pushVal(CCTerm.fromTerm(sel(term.toTerm), fieldType, srcInfo))
>>>>>>> ac727073

    case exp : Evar =>
      // todo: Unify with EvarWithType, they should always be treated the same.
      val name = exp.cident_
      name match {
        // TODO: FIX!!
        case "HEAP_TYPE_DEFAULT" =>
          pushVal(CCTerm(context.heap._defObj,
                         CCHeapObject(context.heap), Some(getSourceInfo(exp))))
        case _ =>
          pushVal(scope.lookupVarNoException(name, evalCtx.enclosingFunctionName) match {
                    case -1 =>
                      (context.enumeratorDefs get name) match {
                        case Some(e) => e
                        case None => throw new TranslationException(
                          getLineString(exp) + "Symbol " + name + " is not declared")
                      }
                    case ind =>
                      getValue(ind, false)
                  })
      }


    case exp : EvarWithType =>
      // todo: Unify with Evar, they should always be treated the same.
      val name = exp.cident_
      pushVal(scope.lookupVarNoException(name, evalCtx.enclosingFunctionName) match {
                case -1 =>
                  (context.enumeratorDefs get name) match {
                    case Some(e) => e
                    case None => throw new TranslationException(
                      getLineString(exp) + "Symbol " + name + " is not declared")
                  }
                case ind =>
                  getValue(ind, false)
              })

    case exp : Econst => evalHelp(exp.constant_)
    case exp : Estring => // todo: implement this properly
      warn("ignoring string argument")
      val srcInfo = Some(getSourceInfo(exp))
      pushVal(CCTerm.fromTerm(IIntLit(IdealInt(1)), CCInt, srcInfo))

    case exp : Earray =>
      val srcInfo = Some(getSourceInfo(exp))
      val arrayTerm : CCTerm = eval(exp.exp_1)
      val index : CCTerm = eval(exp.exp_2)

      import IExpression._
      arrayTerm.typ match {
        case _ : CCHeapArrayPointer =>
          pushVal(processHeapResult(heapModel.arrayRead(arrayTerm, index, values)).get)
        case array : CCArray => // todo: move to separate method
          val readValue = CCTerm.fromTerm(
            array.arrayTheory.select(arrayTerm.toTerm, index.toTerm),
            array.elementType, srcInfo)
          array.sizeExpr match {
            case Some(expr)
              if context.propertiesToCheck contains properties.MemValidDeref =>
              assertProperty((index.toTerm >= 0) &&&
                             (index.toTerm < expr.toTerm), srcInfo,
                             properties.MemValidDeref)
            case _ => // no safety assertion needed for mathematical arrays
          }
          pushVal(readValue)
        case _ =>
          throw new TranslationException(getLineString(exp) +
                                         arrayTerm + " is not a supported array type - currently only " +
                                         "1-d arrays are supported.")
      }

    case _ =>
      throw new TranslationException(getLineString(exp) +
                                     "Expression currently not supported by TriCera: " +
                                     (context.printer print exp))
  }

  private def handleFunction(name : String,
                             functionEntry : CCPredicate,
                             argCount : Int) =
    context.functionContexts get name match {
      case Some(ctx) =>
        // use the contract of the function
//          assert(!(pointerArgs exists (_.isInstanceOf[CCStackPointer])),
//                 "function contracts do not support pointer arguments yet")

        val funDef = context.functionDefs(name)

        var argTerms : List[ITerm] = List()
        for (_ <- 0 until argCount)
          argTerms = popVal.toTerm :: argTerms

        val postGlobalVars : Seq[ITerm] = // todo : use ctx postglobal?
          for (v <- scope.GlobalVars.vars) yield {
            if (v.isStatic) {
              throw new TranslationException(
                "Static variables with contracts are not supported yet.")
              // todo: this should be easy to support, need to distinguish
              //       at a few locations the static variables belonging to
              //       that function only.
            }
            IExpression.i(v.sort newConstant(v.name + Literals.postExecSuffix)) //
            // todo: refactor
          }

        val globals : Seq[ITerm] =
          for (n <- 0 until scope.GlobalVars.size)
            yield getValue(n, false).toTerm

        val prePredArgs : Seq[ITerm] = globals ++ argTerms

        val resVar : Seq[CCVar] = scope.getResVar(context.getType(funDef))
        val postPredArgs : Seq[ITerm] =
          prePredArgs ++ postGlobalVars ++ resVar.map(c => IConstant(c.term))

        val preAtom  = ctx.prePred(prePredArgs)
        val postAtom = ctx.postPred(postPredArgs)

        assertProperty(preAtom, functionEntry.srcInfo,
                       properties.FunctionPrecondition(name,functionEntry.srcInfo))

        addGuard(postAtom)

        for (((c, t), n) <- (postGlobalVars.iterator zip
                             scope.GlobalVars.formalTypes.iterator).zipWithIndex)
          setValue(n, CCTerm.fromTerm(c, t, None)) // todo: srcInfo?

        resVar match {
          case Seq(v) => pushVal(CCTerm.fromTerm(v.term, v.typ, v.srcInfo))
          case Seq()  => pushVal(CCTerm.fromTerm(0, CCVoid, None)) // push a dummy result
        }
      case None =>
        context.uninterpPredDecls get name match {
          case Some(predDecl) =>
            var argTerms : List[ITerm] = List()
            for (_ <- 0 until argCount) {
              argTerms = popVal.toTerm :: argTerms
            }
            pushVal(CCTerm.fromFormula(predDecl(argTerms), CCInt, None)) // todo:srcInfo
          case None =>
            val args =
              (for (_ <- 0 until argCount) yield popVal.typ).toList.reverse
            // get rid of the local variables, which are later
            // replaced with the formal arguments
            // pointer arguments are saved and passed on
            callFunctionInlining(name, functionEntry, args)
        }
    }

  private def callFunctionInlining(name : String,
                                   functionEntry : CCPredicate,
                                   pointerArgs : List[CCType] = Nil) =
    (context.functionDefs get name) match {
      case Some(fundef) =>
        val typ = context.getType(fundef)
        val isNoReturn = typ == CCVoid
        val exitVar =
          if (isNoReturn) Nil
          else List(new CCVar("_" + name + "Ret", None, typ, AutoStorage)) // todo: return line no?
        val srcInfo = Some(FuncDef(fundef).sourceInfo)
        val functionExit = context.newPred(exitVar, srcInfo) // todo: return line no?

        context.inlineFunction(fundef, functionEntry, functionExit, pointerArgs,
                               isNoReturn, name)

        // reserve an argument for the function result

        if (typ == CCVoid)
          pushFormalVal(CCInt, srcInfo)
        else
          pushFormalVal(typ, srcInfo)
        resetFields(functionExit)
      case None => (context.functionDecls get name) match {
        case Some((fundecl, typ)) =>
          if (!name.contains("__VERIFIER_nondet") &&
              !context.warnedFunctionNames.contains(name)) {
            warn("no definition of function \"" + name + "\" available")
            context.warnedFunctionNames += name
          }
          pushFormalVal(typ, Some(getSourceInfo(fundecl)))
        case None =>
          throw new TranslationException(
            "Function " + name + " is not declared")
      }
    }

  private def checkPointerIntComparison(t1 : CCTerm, t2 : CCTerm) :
  (CCTerm, CCTerm) = {
    (t1.typ, t2.typ) match {
      case (_ : CCHeapPointer, _ : CCArithType) =>
        if (t2.toTerm != IIntLit(IdealInt(0)))
          throw new TranslationException("Pointers can only compared with `null` or `0`. " +
                                         getLineString(t2.srcInfo))
        else
          (t1, CCTerm.fromTerm(context.heap.nullAddr(), t1.typ, t1.srcInfo)) // 0 to nullAddr()
      case (_: CCArithType, _: CCHeapPointer) =>
        if (t1.toTerm != IIntLit(IdealInt(0)))
          throw new TranslationException("Pointers can only compared with `null` or `0`. " +
                                         getLineString(t2.srcInfo))
        else
          (CCTerm.fromTerm(context.heap.nullAddr(), t2.typ, t2.srcInfo), t2) // 0 to nullAddr()
      case _ => (t1, t2)
    }
  }

  private def evalBinExpArgs(left : Exp, right : Exp)
                            (implicit evalSettings : EvalSettings,
                             evalContext  : EvalContext) :
  (CCTerm, CCTerm) = {
    val (lhs, rhs) =
      if (evalSettings.noClausesForExprs) {
        (eval(left), eval(right))
      } else {
        evalHelp(left)
        maybeOutputClause(Some(getSourceInfo(left)))
        evalHelp(right)
        val rhs = popVal
        val lhs = popVal
        (lhs, rhs)
      }
    checkPointerIntComparison(lhs, rhs)
  }

  ////////////////////////////////////////////////////////////////////////////

  private def evalHelp(constant : Constant) : Unit = {
    val srcInfo = Some(getSourceInfo(constant))
    constant match {
//      case constant : Efloat.        Constant ::= Double;
      case constant : Echar =>
        pushVal(CCTerm.fromTerm(IdealInt(constant.char_.toInt), CCInt, srcInfo))
      case constant : Eunsigned =>
        pushVal(CCTerm.fromTerm(IdealInt(
          constant.unsigned_.substring(
            0, constant.unsigned_.size - 1)), CCUInt, srcInfo))
      case constant : Elong =>
        pushVal(CCTerm.fromTerm(IdealInt(
          constant.long_.substring(
            0, constant.long_.size - 1)), CCLong, srcInfo))
      case constant : Eunsignlong =>
        pushVal(CCTerm.fromTerm(IdealInt(
          constant.unsignedlong_.substring(
            0, constant.unsignedlong_.size - 2)), CCULong, srcInfo))
      case constant : Ehexadec =>
        pushVal(CCTerm.fromTerm(IdealInt(
          constant.hexadecimal_ substring 2, 16), CCInt, srcInfo))
      case constant : Ehexaunsign =>
        pushVal(CCTerm.fromTerm(IdealInt(constant.hexunsigned_.substring(
          2, constant.hexunsigned_.size - 1), 16), CCUInt, srcInfo))
      case constant : Ehexalong =>
        pushVal(CCTerm.fromTerm(IdealInt(constant.hexlong_.substring(
          2, constant.hexlong_.size - 1), 16), CCLong, srcInfo))
      case constant : Ehexaunslong =>
        pushVal(CCTerm.fromTerm(IdealInt(constant.hexunslong_.substring(
          2, constant.hexunslong_.size - 2), 16), CCULong, srcInfo))
      case constant : Eoctal =>
        pushVal(CCTerm.fromTerm(IdealInt(constant.octal_, 8), CCInt, srcInfo))
//      case constant : Eoctalunsign.  Constant ::= OctalUnsigned;
      case constant : Eoctallong =>
        pushVal(CCTerm.fromTerm(IdealInt(constant.octallong_.substring(
          0, constant.octallong_.size - 1), 8), CCLong, srcInfo))
//      case constant : Eoctalunslong. Constant ::= OctalUnsLong;
//      case constant : Ecdouble.      Constant ::= CDouble;
//      case constant : Ecfloat.       Constant ::= CFloat;
//      case constant : Eclongdouble.  Constant ::= CLongDouble;
      case constant : Eint =>
        pushVal(CCTerm.fromTerm(IExpression.i(IdealInt(
          constant.unboundedinteger_)), CCInt, srcInfo))
      case constant => throw new TranslationException(
        "Unimplemented type: " + constant.getClass)
    }
  }
}<|MERGE_RESOLUTION|>--- conflicted
+++ resolved
@@ -65,7 +65,7 @@
                      scope          : CCScope,
                      oriInitPred    : CCPredicate,
                      maybeHeapModel : Option[HeapModel]) {
-  private var  values : Seq[CCTerm] =
+  private var values : Seq[CCTerm] =
     scope.allFormalVars.map(v => CCTerm.fromTerm(v.term, v.typ, v.srcInfo))
   private var guard : IFormula = true
   private var touchedGlobalState : Boolean = false
@@ -332,117 +332,12 @@
       case _ : CCHeapArrayPointer => true
       case _                      => false
     }
-<<<<<<< HEAD
-  private def isHeapPointer(exp : Exp, enclosingFunction : String) =
-    getVar(asLValue(exp), enclosingFunction).typ match {
-      case _ : CCHeapPointer      => true
-      case _ : CCInvariantPointer => true
-      case _ : CCHeapArrayPointer => true
-      case _                      => false
-    }
-
-  private def isIndirection(exp : Exp) : Boolean =
-    exp match {
-      case exp : Epreop => exp.unary_operator_.isInstanceOf[Indirection]
-      case _ => false
-    }
-=======
->>>>>>> ac727073
 
   private def getPointerType(ind : Int) = {
     getValue(ind, false).typ match {
       case ptrType : CCStackPointer => ptrType
       case _ => throw new TranslationException(
         "Trying to use non-pointer as a pointer!")
-    }
-  }
-
-  /**
-   * Recursively traverses an LHS expression AST to find the base pointer.
-   * For example, in `p->left->right`, it finds and evaluates `p`.
-   *
-   * @param exp The expression AST node for the left-hand side.
-   * @param evalCtx The current evaluation context.
-   * @return The CCTerm representing the root pointer.
-   */
-  @scala.annotation.tailrec
-  private def getRootPointerFromLhs(exp: Exp)
-                                   (implicit evalSettings: EvalSettings,
-                                    evalCtx: EvalContext): CCTerm = exp match {
-    case e: Evar =>
-      eval(e).asInstanceOf[CCTerm]
-    case e: EvarWithType =>
-      eval(e).asInstanceOf[CCTerm]
-    case e: Eselect =>
-      getRootPointerFromLhs(e.exp_)
-    case e: Epoint =>
-      getRootPointerFromLhs(e.exp_)
-    case e: Epreop if e.unary_operator_.isInstanceOf[Indirection] =>
-      getRootPointerFromLhs(e.exp_)
-    case e: Earray =>
-      getRootPointerFromLhs(e.exp_1)
-    case _ =>
-      throw new TranslationException(
-        s"Cannot extract a base pointer from the LHS expression: ${context.printer.print(exp)}")
-  }
-
-  // A data structure to hold the result of analyzing an LHS expression.
-  private sealed trait LhsInfo
-  private case class LhsVariable(name : String, indirection : Boolean) extends LhsInfo
-  private case class LhsHeapField(
-    rootPointer      : CCTerm,
-    fieldAccessChain : List[String] // e.g., for p->left->right, this is List("left", "right")
-  ) extends LhsInfo
-  private case class LhsHeapDereference(pointer: CCTerm) extends LhsInfo
-
-  /**
-   * Traverses an LHS expression AST without evaluating it, to determine if it's
-   * a variable access or a heap write, and to extract necessary components.
-   */
-  private def getLhsInfo(exp: Exp)
-                        (implicit evalSettings: EvalSettings,
-                         evalCtx: EvalContext): LhsInfo = {
-
-    // A recursive helper to find the base variable and the access path.
-    def peel(e: Exp, path: List[String]): (Exp, List[String]) = e match {
-      case e : Epoint  => peel(e.exp_, e.cident_ :: path)
-      case e : Eselect => peel(e.exp_, e.cident_ :: path)
-      // For `(*p).f`, the base is `*p`.
-      case e : Epreop if e.unary_operator_.isInstanceOf[Indirection] => (e, path)
-      // Base cases
-      case _ : Evar | _ : EvarWithType => (e, path)
-      case e : Earray => peel(e.exp_1, "[]" :: path) // Represent array access
-      case _ => throw new TranslationException(s"Unsupported LHS expression: ${context.printer.print(e)}")
-    }
-
-    val (base, path) = peel(exp, Nil)
-
-    base match {
-      // Case 1: simple variable, like `p` in `p->left`.
-      case _ : Evar | _ : EvarWithType =>
-        val name = base match {
-          case e : Evar => e.cident_
-          case e : EvarWithType => e.cident_
-        }
-        if (path.isEmpty) {
-          LhsVariable(name, indirection = false)
-        } else {
-          // This is a field access like `p->f`. Evaluate `p` to get the root pointer.
-          val rootPointer = eval(base).asInstanceOf[CCTerm]
-          LhsHeapField(rootPointer, path)
-        }
-
-      // Case 2: a dereference, like `*p` in `(*p).f` or just `*p`.
-      case e : Epreop if e.unary_operator_.isInstanceOf[Indirection] =>
-        // Evaluate the expression inside the dereference to get the pointer.
-        val pointer = eval(e.exp_).asInstanceOf[CCTerm]
-        if (path.isEmpty)
-          LhsHeapDereference(pointer)
-        else
-          LhsHeapField(pointer, path)
-
-      case _ => throw new TranslationException(
-        s"Unsupported LHS base expression: ${context.printer.print(base)}")
     }
   }
 
@@ -663,7 +558,8 @@
           val actualLhsTerm = getActualAssignedTerm(lhsVal, newValue)
           setValue(lhsName, actualLhsTerm, evalCtx.enclosingFunctionName)
 
-        case _ => throw new TranslationException("Invalid base for a struct field access.")
+        case _ => throw new TranslationException(
+          "Invalid base for a struct field access: " + baseLHSVal)
       }
     }
   }
@@ -841,16 +737,7 @@
     }
   }
 
-<<<<<<< HEAD
-  private def callFunction(name    : String,
-                           args    : Seq[CCExpr],
-                           srcInfo : Option[SourceInfo]) : CCTerm = {
-    args.foreach(pushVal(_))
-    outputClause(srcInfo)
-    handleFunction(name, initPred, args.size)
-    popVal.asInstanceOf[CCTerm]
-=======
-  private def wrapAsHeapObject(term : CCTerm) : CCTerm = {
+  private def wrapAsHeapObject(term : CCTerm) : CCTerm =
     context.sortWrapperMap get term.typ.toSort match {
       case Some(wrapper) =>
         CCTerm.fromTerm(wrapper(term.toTerm), term.typ, term.srcInfo)
@@ -858,7 +745,14 @@
         throw new TranslationException(
           s"No constructor found to make ${term.typ} a heap object!")
     }
->>>>>>> ac727073
+
+  private def callFunction(name    : String,
+                           args    : Seq[CCTerm],
+                           srcInfo : Option[SourceInfo]) : CCTerm = {
+    args.foreach(pushVal(_))
+    outputClause(srcInfo)
+    handleFunction(name, initPred, args.size)
+    popVal.asInstanceOf[CCTerm]
   }
 
   private def processHeapResult(result : HeapModel.HeapOperationResult)
@@ -875,14 +769,14 @@
       Some(callFunction(call.functionName, call.args, call.sourceInfo))
     case call : HeapModel.FunctionCallWithGetter =>
       val callResult = callFunction(call.functionName, call.args, call.sourceInfo)
-      Some(CCTerm(call.getter(callResult.toTerm),
+      Some(CCTerm.fromTerm(call.getter(callResult.toTerm),
                   call.resultType,
                   call.sourceInfo))
   }
 
   def handleArrayInitialization(arrayPtr  : CCHeapArrayPointer,
                                 arraySize : CCTerm,
-                                initStack : mutable.Stack[ITerm]): CCTerm = {
+                                initStack : mutable.Stack[ITerm]) : CCTerm = {
     val result =
       heapModel.allocAndInitArray(arrayPtr, arraySize.toTerm, initStack, values)
 
@@ -894,7 +788,7 @@
 
   def handleUninitializedArrayDecl(arrayTyp         : CCHeapArrayPointer,
                                    sizeExpr         : Option[Constant_expression],
-                                   isGlobalOrStatic : Boolean): CCTerm = {
+                                   isGlobalOrStatic : Boolean) : CCTerm = {
     val sizeTerm = sizeExpr match {
       case Some(expr) =>
         Some(eval(expr.asInstanceOf[Especial].exp_)
@@ -934,134 +828,11 @@
       maybeOutputClause(Some(getSourceInfo(exp)))
       setValue(asLValue(exp.exp_1), context.translateDurationValue(topVal),
                evalCtx.enclosingFunctionName)
-<<<<<<< HEAD
-    case exp : Eassign if exp.assignment_op_.isInstanceOf[Assign] =>
-      // if lhs is array pointer, an alloc rhs evaluation should produce an
-      // AddressRange even if the allocation size is only 1.
-
-      // first check if the RHS is the special non-determinism token '_'
-      exp.exp_2 match {
-        case _ : Enondet =>
-          val lhsVal = eval(exp.exp_1) // Evaluate LHS to know its type
-          val nonDetTerm = lhsVal.typ.getNonDet
-          val nonDetVal = CCTerm(nonDetTerm, lhsVal.typ, lhsVal.srcInfo)
-
-          val lhsName = asLValue(exp.exp_1)
-          setValue(lhsName, nonDetVal, evalCtx.enclosingFunctionName)
-          pushVal(nonDetVal)
-          return
-        case _ => // Fall through to normal assignment handling
-      }
-
-      evalHelp(exp.exp_2) //first evaluate rhs and push
-      maybeOutputClause(Some(getSourceInfo(exp)))
-      val rhsVal = popVal
-
-      getLhsInfo(exp.exp_1) match {
-        case LhsVariable(name, _) =>
-          setValue(name, rhsVal, evalCtx.enclosingFunctionName)
-
-        case LhsHeapDereference(pointer) =>
-          val readResult = processHeapResult(heapModel.read(pointer, values)).get
-          val heapOpResult = heapModel.write(
-            pointer,
-            readResult.toTerm.asInstanceOf[IFunApp],
-            rhsVal,
-            values
-            )
-          processHeapResult(heapOpResult)
-
-        case LhsHeapField(rootPointer, fieldAccessChain) =>
-          val objectTerm = eval(exp.exp_1)
-          val heapOpResult = heapModel.write(
-            rootPointer,
-            objectTerm.toTerm.asInstanceOf[IFunApp],
-            rhsVal,
-            values
-            )
-          processHeapResult(heapOpResult)
-      }
-
-      val lhsVal = eval(exp.exp_1) //then evaluate lhs and get it
-      val updatingPointedValue =
-        isHeapRead(lhsVal) || // *(p) = ... where p is a heap ptr
-        isHeapStructFieldRead(lhsVal) // ps->f = ... where ps is a heap ptr
-      val lhsIsArraySelect =
-        lhsVal.toTerm match {
-          case IFunApp(ExtArray.Select(_), _) => true
-          case _ => false
-        }
-      if(evalCtx.lhsIsArrayPointer || isHeapPointer(lhsVal) || updatingPointedValue ||
-         lhsIsArraySelect) {
-        if (updatingPointedValue) {
-          val rootPointer = getRootPointerFromLhs(exp.exp_1)
-          processHeapResult(
-            heapModel.write(rootPointer, lhsVal.toTerm.asInstanceOf[IFunApp], rhsVal, values))
-        } else if (lhsIsArraySelect) { // todo: this branch needs to be rewritten, it was hastily coded to deal with arrays inside structs.
-          val newTerm = CCTerm(
-            writeADT(lhsVal.toTerm.asInstanceOf[IFunApp],
-                     rhsVal.toTerm, context.heap.userADTCtors, context.heap.userADTSels),
-            lhsVal.typ, rhsVal.srcInfo)
-          val lhsName = asLValue(exp.exp_1)
-          val oldLhsVal = getValue(lhsName, evalCtx.enclosingFunctionName)
-          val innerTerm = lhsVal.toTerm.asInstanceOf[IFunApp].args.head
-          val actualLhsTerm = getActualAssignedTerm(
-            CCTerm(innerTerm, oldLhsVal.typ, rhsVal.srcInfo), newTerm)
-          setValue(asLValue(exp.exp_1), actualLhsTerm,
-                   evalCtx.enclosingFunctionName)
-        } else {
-          val lhsName = asLValue(exp.exp_1)
-          val actualRhsVal = rhsVal match {
-            case CCTerm(_, stackPtr@CCStackPointer(_,_,_), srcInfo) =>
-              throw new UnsupportedCFragmentException(
-                getLineStringShort(srcInfo) +
-                " Only limited support for stack pointers")
-            case CCTerm(IIntLit(value), _, _) =>
-              if (value.intValue != 0) {
-                throw new TranslationException("Pointer arithmetic is not " +
-                                               "allowed, and the only assignable integer value for " +
-                                               "pointers is 0 (NULL)")
-              } else CCTerm(context.heap.nullAddr(),
-                            context.createHeapPointer(lhsVal.typ), rhsVal.srcInfo)
-            case _ => rhsVal
-          }
-          val actualLhsTerm = getActualAssignedTerm(lhsVal, actualRhsVal)
-          rhsVal.typ match {
-            case arrayPtr1 : CCHeapArrayPointer =>
-              lhsVal.typ match {
-                case _ : CCHeapPointer | _ : CCInvariantPointer =>
-                  throw new TranslationException(getLineString(exp) +
-                                                 "Cannot assign an array value to " + lhsName + ". " +
-                                                 "Declaring " + lhsName + " as " + lhsName + "[] might " +
-                                                 "solve this issue.")
-                case arrayPtr2 : CCHeapArrayPointer =>
-                  if (arrayPtr1 != arrayPtr2) {
-                    if (arrayPtr1.arrayLocation == ArrayLocation.Stack &&
-                        arrayPtr2.arrayLocation == ArrayLocation.Heap) // -> alloca
-                      scope.updateVarType(lhsName, arrayPtr1,
-                                    evalCtx.enclosingFunctionName) // todo: replace with a static analysis? we should detect arrays on stack beforehand maybe?
-                    else throw new UnsupportedCFragmentException(getLineString(exp) +
-                                                                 "Pointer " + lhsName +
-                                                                 " points to elements of multiple arrays (or array types)." +
-                                                                 "Try initialising the array directly.")
-                  }
-                case _ => // nothing
-              }
-            case _ => // nothing
-          }
-          setValue(lhsName, actualLhsTerm, evalCtx.enclosingFunctionName)
-        }
-      } else {
-        val lhsName = asLValue(exp.exp_1)
-        val actualLhsTerm = getActualAssignedTerm(lhsVal, rhsVal)
-        setValue(lhsName, actualLhsTerm, evalCtx.enclosingFunctionName)
-=======
     case exp : Eassign if exp.assignment_op_.isInstanceOf[Assign] => // Simple assignment: '='
       val valueToAssign = {
         evalHelp(exp.exp_2)
         maybeOutputClause(Some(getSourceInfo(exp)))
         popVal
->>>>>>> ac727073
       }
 
       pushVal(valueToAssign)
@@ -1126,19 +897,6 @@
       implicit val symex: Symex = this
       deconstructLHS(exp.exp_1).update(valueToAssign)
 
-<<<<<<< HEAD
-      if(isHeapPointer(exp, evalCtx.enclosingFunctionName) &&
-         updatingPointedValue) {
-        val rootPointer = getRootPointerFromLhs(exp.exp_1)
-        processHeapResult(
-          heapModel.write(rootPointer, lhsVal.toTerm.asInstanceOf[IFunApp], newVal, values))
-      } else {
-        setValue(scope.lookupVar(asLValue(exp.exp_1), evalCtx.enclosingFunctionName),
-                 getActualAssignedTerm(lhsVal, newVal),
-                 isIndirection(exp.exp_1)) // todo get rid of indirections?
-      }
-=======
->>>>>>> ac727073
     case exp : Econdition => // exp_1 ? exp_2 : exp_3
       val srcInfo = Some(getSourceInfo(exp))
       if(evalSettings.noClausesForExprs) {
@@ -1288,17 +1046,6 @@
 
       evalHelp(expToUpdate)
       maybeOutputClause(Some(getSourceInfo(exp)))
-<<<<<<< HEAD
-      pushVal(popVal mapTerm (_ + op))
-      if(isHeapPointer(preExp, evalCtx.enclosingFunctionName)) {
-        val rootPointer = getRootPointerFromLhs(preExp)
-        processHeapResult(
-          heapModel.write(rootPointer, lhsVal.toTerm.asInstanceOf[IFunApp], topVal, values))
-      } else {
-        setValue(scope.lookupVar(asLValue(preExp), evalCtx.enclosingFunctionName),
-                 getActualAssignedTerm(lhsVal, topVal),
-                 isIndirection(preExp)) // todo get rid of indirection?
-=======
       val newValue = popVal mapTerm (_ + op)
       pushVal(newValue)
       implicit val symex: Symex = this
@@ -1308,7 +1055,6 @@
       val (expToUpdate, op) = exp match {
         case e: Epostinc => (e.exp_, +1)
         case e: Epostdec => (e.exp_, -1)
->>>>>>> ac727073
       }
 
       evalHelp(expToUpdate)
@@ -1358,15 +1104,9 @@
                                   evalCtx.enclosingFunctionName).typ, srcInfo
                          )
                 case _ =>
-<<<<<<< HEAD
-                  CCTerm(addrTerm, context.createHeapPointer(
-                    getValue(addrTerm.asInstanceOf[IConstant].c.name,
-                             evalCtx.enclosingFunctionName).typ), srcInfo)
-=======
                   CCTerm.fromTerm(addrTerm, CCHeapPointer(context.heap,
                                                  getValue(addrTerm.asInstanceOf[IConstant].c.name,
                                                           evalCtx.enclosingFunctionName).typ), srcInfo)
->>>>>>> ac727073
               }
               popVal
               pushVal(t)
@@ -1421,15 +1161,11 @@
            */
           if(context.propertiesToCheck contains properties.Reachability)
             assertProperty(false, srcInfo, properties.Reachability)
-<<<<<<< HEAD
-          pushVal(CCFormula(true, CCInt, srcInfo))
+          pushVal(CCTerm.fromFormula(true, CCInt, srcInfo))
         case "$HEAP_TYPE_DEFAULT" =>
           /** A builtin to access the default object of the heap */
-          pushVal(CCTerm(context.heap._defObj,
-                         CCHeapObject(context.heap), srcInfo))
-=======
-          pushVal(CCTerm.fromFormula(true, CCInt, srcInfo))
->>>>>>> ac727073
+          pushVal(CCTerm.fromTerm(context.heap._defObj,
+                                  CCHeapObject(context.heap), srcInfo))
         case name =>
           outputClause(srcInfo)
           handleFunction(name, initPred, 0)
@@ -1594,12 +1330,11 @@
           sizeInt match {
             case Some(1) =>
             // use regular heap model, this is not an array
-              val objectTerm = CCTerm(name match {
+              val objectTerm = CCTerm.fromTerm(name match {
                 case "calloc"                                 => typ.getZeroInit
                 case "malloc" | "alloca" | "__builtin_alloca" => typ.getNonDet
               }, typ, srcInfo)
 
-<<<<<<< HEAD
               val allocatedAddr =
                 processHeapResult(heapModel.alloc(objectTerm, values)).get
 
@@ -1613,19 +1348,13 @@
               val theory = ExtArray(Seq(CCInt.toSort), typ.toSort) // todo: only 1-d int arrays...
               val arrType = CCArray(typ, sizeExpr, sizeInt, theory, arrayLocation)
 
-              val arrayTerm = CCTerm(name match {
+              val arrayTerm = CCTerm.fromTerm(name match {
                 case "calloc"                                 => arrType.getZeroInit
                 case "malloc" | "alloca" | "__builtin_alloca" => arrType.getNonDet
               }, arrType, srcInfo)
 
               pushVal(arrayTerm)
           }
-=======
-          val arrayTerm = CCTerm.fromTerm(name match {
-                                   case "calloc"                                 => arrType.getZeroInit
-                                   case "malloc" | "alloca" | "__builtin_alloca" => arrType.getNonDet
-                                 }, arrType, srcInfo)
->>>>>>> ac727073
 
         case "realloc" =>
           throw new TranslationException("realloc is not supported.")
@@ -1730,29 +1459,7 @@
       val ind = structType.getFieldIndex(rawFieldName)
       val fieldType = structType.getFieldType(ind)
       val sel = structType.getADTSelector(ind)
-<<<<<<< HEAD
-      pushVal(CCTerm(sel(term.toTerm), fieldType, srcInfo))
-
-    case _ : Epostinc | _ : Epostdec=>
-      val (postExp, op) = exp match {
-        case exp : Epostinc => (exp.exp_, +1)
-        case exp : Epostdec => (exp.exp_, -1)
-      }
-      evalHelp(postExp)
-      val evalExp = topVal
-      maybeOutputClause(Some(getSourceInfo(exp)))
-      if(isHeapPointer(postExp, evalCtx.enclosingFunctionName)) {
-        val rootPointer = getRootPointerFromLhs(postExp)
-        processHeapResult(heapModel.write(rootPointer, evalExp.toTerm.asInstanceOf[IFunApp],
-                                     topVal mapTerm (_ + op), values))
-      } else {
-        setValue(scope.lookupVar(asLValue(postExp), evalCtx.enclosingFunctionName),
-                 getActualAssignedTerm(evalExp, topVal mapTerm (_ + op)),
-                 isIndirection(postExp)) // todo get rid of indirection?
-      }
-=======
       pushVal(CCTerm.fromTerm(sel(term.toTerm), fieldType, srcInfo))
->>>>>>> ac727073
 
     case exp : Evar =>
       // todo: Unify with EvarWithType, they should always be treated the same.
@@ -1760,8 +1467,8 @@
       name match {
         // TODO: FIX!!
         case "HEAP_TYPE_DEFAULT" =>
-          pushVal(CCTerm(context.heap._defObj,
-                         CCHeapObject(context.heap), Some(getSourceInfo(exp))))
+          pushVal(CCTerm.fromTerm(context.heap._defObj,
+                                  CCHeapObject(context.heap), Some(getSourceInfo(exp))))
         case _ =>
           pushVal(scope.lookupVarNoException(name, evalCtx.enclosingFunctionName) match {
                     case -1 =>
