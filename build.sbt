import scala.sys.process._ // needed for url to fetch tri-pp
import java.nio.file.{Paths, Files}
import java.nio.file.attribute.PosixFilePermission._

lazy val commonSettings = Seq(
    name := "TriCera",
    organization := "uuverifiers",
    version := "0.2",
    scalaVersion := "2.11.12",
    crossScalaVersions := Seq("2.11.12", "2.12.8"),
    publishTo := Some(Resolver.file("file",  new File( "/home/wv/public_html/maven/" )) ),
    useCoursier := false
)

// Jar files for the parsers

lazy val parserSettings = Seq(
    publishArtifact in packageDoc := false,
    publishArtifact in packageSrc := false,
    exportJars := true,
    crossPaths := true
)

// Parser generation

lazy val ccParser = (project in file("cc-parser")).
  settings(commonSettings: _*).
  settings(parserSettings: _*).
  settings(
    name := "TriCera-CC-parser",
    packageBin in Compile := baseDirectory.value / "cc-parser.jar"
  ).disablePlugins(AssemblyPlugin)

lazy val acslParser = (project in file("acsl-parser")).
  settings(commonSettings: _*).
  settings(parserSettings: _*).
  settings(
    name := "TriCera-ACSL-parser",
    packageBin in Compile := baseDirectory.value / "acsl-parser.jar"
  ).disablePlugins(AssemblyPlugin)

lazy val pp = taskKey[Unit]("")
pp := {
  val f = url("https://github.com/zafer-esen/tri-pp/releases/download/v0.1.1/tri-pp")
  f #> file("tri-pp") !
}
def addExecutePermissions(file : File) {
  val rf = fileToRichFile(file)
  val permissions = Seq(OTHERS_EXECUTE, OWNER_EXECUTE, GROUP_EXECUTE).toSet
  if(!permissions.subsetOf(rf.permissions)) {
    permissions.foreach(rf.addPermission(_))
  }
}
lazy val ppWithErrorHandling = taskKey[Unit]("Download the preprocessor")
ppWithErrorHandling := {
  if ({val f = baseDirectory.value / "tri-pp"
        Files.exists(Paths.get(f.toString)) &&
          fileToRichFile(f).attributes.size > 0}) {
    println("tri-pp found, skipping download.")
    addExecutePermissions(baseDirectory.value / "tri-pp")
  }
  else {
    pp.result.value match{
      case Inc(inc : Incomplete) =>
        println("failure! Please double check the link in build.sbt" +
                  " and make sure it exists.")
      case _ =>
        println("tri-pp downloaded.")
        addExecutePermissions(baseDirectory.value / "tri-pp")
    }
  }
}
  (compile in Compile) := ((compile in Compile) dependsOn ppWithErrorHandling).value

// Actual project
lazy val root = (project in file(".")).
  aggregate(ccParser).
  dependsOn(ccParser).
  aggregate(acslParser).
  dependsOn(acslParser).
  settings(commonSettings: _*).

//
settings(
  scalaSource in Compile := baseDirectory.value / "src",
  //
  mainClass in Compile := Some("tricera.Main"),
  //
  scalacOptions in Compile ++=
    List("-feature",
         "-language:implicitConversions,postfixOps,reflectiveCalls"),
  scalacOptions += (scalaVersion map { sv => sv match {
                                        case "2.11.12" => "-optimise"
                                        case "2.12.8" => "-opt:_"
                                      }}).value,
  resolvers += ("uuverifiers" at "http://logicrunch.research.it.uu.se/maven/").withAllowInsecureProtocol(true),
  libraryDependencies += "uuverifiers" %% "eldarica" % "nightly-SNAPSHOT",
  libraryDependencies += "uuverifiers" %% "horn-concurrency" % "nightly-SNAPSHOT",
  libraryDependencies += "net.jcazevedo" %% "moultingyaml" % "0.4.2",
  excludeDependencies ++= Seq(
<<<<<<< HEAD
    ExclusionRule("net.sf.squirrel-sql.thirdparty-non-maven", "java-cup"))
)
=======
    // exclude java-cup from transitive dependencies, ccParser includes newer version
    ExclusionRule("net.sf.squirrel-sql.thirdparty-non-maven", "java-cup"))
)

// project can also be built by providing dependencies under the lib directory
// and uncommenting below code to discard clashing transitive dependencies
//assemblyMergeStrategy in assembly := {
//  case PathList("META-INF", xs @ _*) => MergeStrategy.discard
//  case x => MergeStrategy.last
//}
>>>>>>> 5fbf69d9
<|MERGE_RESOLUTION|>--- conflicted
+++ resolved
@@ -98,10 +98,6 @@
   libraryDependencies += "uuverifiers" %% "horn-concurrency" % "nightly-SNAPSHOT",
   libraryDependencies += "net.jcazevedo" %% "moultingyaml" % "0.4.2",
   excludeDependencies ++= Seq(
-<<<<<<< HEAD
-    ExclusionRule("net.sf.squirrel-sql.thirdparty-non-maven", "java-cup"))
-)
-=======
     // exclude java-cup from transitive dependencies, ccParser includes newer version
     ExclusionRule("net.sf.squirrel-sql.thirdparty-non-maven", "java-cup"))
 )
@@ -111,5 +107,4 @@
 //assemblyMergeStrategy in assembly := {
 //  case PathList("META-INF", xs @ _*) => MergeStrategy.discard
 //  case x => MergeStrategy.last
-//}
->>>>>>> 5fbf69d9
+//}