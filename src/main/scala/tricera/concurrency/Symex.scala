/**
 * Copyright (c) 2025 Zafer Esen, Philipp Ruemmer. All rights reserved.
 *
 * Redistribution and use in source and binary forms, with or without
 * modification, are permitted provided that the following conditions are met:
 *
 * * Redistributions of source code must retain the above copyright notice, this
 *   list of conditions and the following disclaimer.
 *
 * * Redistributions in binary form must reproduce the above copyright notice,
 *   this list of conditions and the following disclaimer in the documentation
 *   and/or other materials provided with the distribution.
 *
 * * Neither the name of the authors nor the names of their
 *   contributors may be used to endorse or promote products derived from
 *   this software without specific prior written permission.
 *
 * THIS SOFTWARE IS PROVIDED BY THE COPYRIGHT HOLDERS AND CONTRIBUTORS "AS IS"
 * AND ANY EXPRESS OR IMPLIED WARRANTIES, INCLUDING, BUT NOT LIMITED TO, THE
 * IMPLIED WARRANTIES OF MERCHANTABILITY AND FITNESS FOR A PARTICULAR PURPOSE ARE
 * DISCLAIMED. IN NO EVENT SHALL THE COPYRIGHT HOLDER OR CONTRIBUTORS BE LIABLE
 * FOR ANY DIRECT, INDIRECT, INCIDENTAL, SPECIAL, EXEMPLARY, OR CONSEQUENTIAL
 * DAMAGES (INCLUDING, BUT NOT LIMITED TO, PROCUREMENT OF SUBSTITUTE GOODS OR
 * SERVICES; LOSS OF USE, DATA, OR PROFITS; OR BUSINESS INTERRUPTION) HOWEVER
 * CAUSED AND ON ANY THEORY OF LIABILITY, WHETHER IN CONTRACT, STRICT LIABILITY,
 * OR TORT (INCLUDING NEGLIGENCE OR OTHERWISE) ARISING IN ANY WAY OUT OF THE USE
 * OF THIS SOFTWARE, EVEN IF ADVISED OF THE POSSIBILITY OF SUCH DAMAGE.
 */

package tricera.concurrency

import ap.basetypes.IdealInt
import ap.parser._
import ap.theories.{ExtArray, ModuloArithmetic}
import ap.types.{MonoSortedIFunction, SortedConstantTerm}
import hornconcurrency.ParametricEncoder
import lazabs.horn.abstractions.VerificationHints.VerifHintInitPred
import lazabs.horn.bottomup.HornClauses
import tricera.Util._
import tricera.concurrency.CCReader._
import tricera.concurrency.ccreader._
import tricera.concurrency.ccreader.CCExceptions._
import tricera.concurrency.concurrent_c.Absyn._
import tricera.Literals
import tricera.params.TriCeraParameters
import tricera.properties
import IExpression.toFunApplier
import tricera.concurrency.ccreader.CCBinaryExpressions.BinaryOperators
import tricera.concurrency.heap.HeapModel

import scala.jdk.CollectionConverters._
import scala.collection.mutable
import scala.collection.mutable.{ArrayBuffer, Stack}

object Symex {
  def apply(context        : SymexContext,
            scope          : CCScope,
            initPred       : CCPredicate,
            maybeHeapModel : Option[HeapModel]) : Symex = {
    new Symex(context, scope, initPred, maybeHeapModel)
  }

  // These need to be here for now as we create many Symexes...
  private val locationMap = mutable.Map[SourceInfo, Int]()
  private var locationCounter = 0
}

class Symex private (context        : SymexContext,
                     scope          : CCScope,
                     oriInitPred    : CCPredicate,
                     maybeHeapModel : Option[HeapModel]) {
  private var values : scala.Seq[CCTerm] =
    scope.allFormalVars.map(v => CCTerm.fromTerm(v.term, v.typ, v.srcInfo))
  private var guard : IFormula = true
  private var touchedGlobalState : Boolean = false
  private var assignedToStruct : Boolean = false
  private var calledFunction : Boolean = false

  private implicit def toRichTerm(expr : CCTerm) :
  Object{def mapTerm(m:ITerm => ITerm) : CCTerm} = new Object {
    def mapTerm(m : ITerm => ITerm) : CCTerm =
      // TODO: type promotion when needed
      CCTerm.fromTerm(expr.typ cast m(expr.toTerm), expr.typ, expr.srcInfo)
  }

  def addGuard(f : IFormula) : Unit = {
    guard = guard &&& f
    touchedGlobalState =
      touchedGlobalState || !scope.freeFromGlobal(f)
  }

  def getGuard = guard

  private var initAtom =
    if (oriInitPred == null)
      null
    else
      context.atom(oriInitPred, scope.allFormalVarTerms take oriInitPred.arity)
  private def initPred = context.predCCPredMap(initAtom.pred)

  def initAtomArgs = if(initAtom != null) Some(initAtom.args) else None

  private val savedStates = new Stack[(IAtom, scala.Seq[CCTerm], IFormula, /*IFormula,*/ Boolean, Boolean, Boolean)]
  def saveState =
    savedStates push ((initAtom, values.toList, guard, touchedGlobalState, assignedToStruct, calledFunction))
  def restoreState = {
    val (oldAtom, oldValues, oldGuard, /*oldPullGuard,*/ oldTouched, oldAssignedToStruct, oldCalledFunction) = savedStates.pop
    initAtom = oldAtom
    values = oldValues
    scope.LocalVars.pop(scope.LocalVars.size - values.size + scope.GlobalVars.size)
    guard = oldGuard
    touchedGlobalState = oldTouched
    assignedToStruct = oldAssignedToStruct
    calledFunction = oldCalledFunction
  }

  def atomValuesUnchanged = {
    val (oldAtom, oldValues, _, _, _, _) = savedStates.top
    initAtom == oldAtom &&
    ((values.iterator zip oldValues.iterator) forall {
      case (x, y) => x == y
    })
  }

  private def maybeOutputClause(srcInfo : Option[SourceInfo]) : Unit =
    if ((!context.atomicMode && touchedGlobalState)
        || assignedToStruct || calledFunction)
      outputClause(srcInfo)

  private def pushVal(v : CCTerm, varName : String = "") = {
    val freshVar = scope.getFreshEvalVar(v.typ, v.srcInfo, varName)
    addValue(v)
    // reserve a local variable, in case we need one later
    scope.LocalVars.addVar(freshVar)

    if (context.usingInitialPredicates) {
      // if the pushed value refers to other variables,
      // add initial predicates that relate the values of
      // temporary variables with the original variables
      //
      // TODO: this is currently not very effective ...

      val varMapping =
        (for (d <- v.occurringConstants.iterator;
              index = scope.lookupVarNoException(d.name, "")) // TODO: can probably specify enclosing function?
        yield (d -> index)).toMap

      if (varMapping forall { case (_, ind) => ind >= 0 }) {
        val defTerm =
          ConstantSubstVisitor(v.toTerm,
                               varMapping.view.mapValues(IExpression.v(_)).toMap)
        val rhs = IExpression.v(scope.variableHints.size - 1)

        if (defTerm != rhs) {
          val defEq = defTerm === rhs
          scope.variableHints(scope.variableHints.size - 1) =
            List(VerifHintInitPred(defEq))
        }
      }
    }
  }

  private def pushFormalVal(typ : CCType, srcInfo : Option[SourceInfo]) = {
    val freshVar = scope.getFreshEvalVar(typ, srcInfo)
    scope.LocalVars.addVar(freshVar)
    addValue(CCTerm.fromTerm(freshVar.term, typ, srcInfo))
    addGuard(freshVar rangePred)
  }

  private def popVal = {
    val res = values.last
    values = values.init
    scope.LocalVars.pop(1)
    res
  }
  private def topVal = values.last

  private def outputClause(srcInfo : Option[SourceInfo]) : Unit =
    outputClause(context.newPred(Nil, srcInfo), srcInfo)

  def genClause(pred : CCPredicate,
                srcInfo : Option[SourceInfo]) : CCClause = {
    import HornClauses._
    if (initAtom == null)
      throw new TranslationException("too complicated initialiser")
    val clause = asAtom(pred) :- (initAtom &&& guard)
    context.addRichClause(clause, srcInfo)
  }

  def outputClause(pred : CCPredicate,
                   srcInfo : Option[SourceInfo],
                   sync : ParametricEncoder.Synchronisation =
                   ParametricEncoder.NoSync) : Unit = {
    val c = genClause(pred, srcInfo)
    if (!c.clause.hasUnsatConstraint)
      context.output(c, sync)
    resetFields(pred)
  }

  def outputClause(headAtom : IAtom,
                   srcInfo : Option[SourceInfo]) : Unit = {
    import HornClauses._
    val clause = headAtom :- (initAtom &&& guard)
    if (!clause.hasUnsatConstraint)
      context.output(context.addRichClause(clause, srcInfo))
  }

  def resetFields(pred : CCPredicate) : Unit = {
    initAtom = context.atom(pred, scope.allFormalVarTerms take pred.arity)
    guard = true
    touchedGlobalState = false
    assignedToStruct = false
    calledFunction = false
    for ((e, i) <- scope.allFormalCCTerms.iterator.zipWithIndex) {
      values = values.updated(i, e)
    }
  }

  def outputITEClauses(cond : IFormula,
                       thenPred : CCPredicate,
                       elsePred : CCPredicate,
                       srcInfo : Option[SourceInfo]) = {
    saveState
    addGuard(cond)
    outputClause(thenPred, srcInfo)
    restoreState
    addGuard(~cond)
    outputClause(elsePred, srcInfo)
  }

  def assertProperty(property     : IFormula,
                     srcInfo      : Option[SourceInfo],
                     propertyType : properties.Property) : Unit = {
    import HornClauses._
    val clause = (property :- (initAtom &&& guard))
    context.addAssertion(
      context.mkRichAssertionClause(clause, srcInfo, propertyType))
  }

  def addValue(t : CCTerm) = {
    values = values ++ scala.Seq(t)
    touchedGlobalState = touchedGlobalState || !scope.freeFromGlobal(t)
  }

  private def getValue(name : String,
                       enclosingFunction : String,
                       isIndirection : Boolean = false) : CCTerm =
    getValue(scope.lookupVar(name, enclosingFunction), isIndirection)
  private def getValue(ind : Int,
                       isIndirection : Boolean) : CCTerm =
    if (isIndirection)
      getPointedTerm(getPointerType(ind))
    else
      values(ind)

  private def getPointedTerm (ptrType : CCStackPointer) : CCTerm =
    ptrType.fieldAddress match {
      case Nil =>
        getValue(ptrType.targetInd, false)
      case _ =>
        val structVal = getValue(ptrType.targetInd, false)
        val structType = structVal.typ.asInstanceOf[CCStruct]
        structType.getFieldTerm(structVal, ptrType.fieldAddress)
    }

  private def setValue(name : String, t : CCTerm, enclosingFunction : String) : Unit =
    setValue(scope.lookupVar(name, enclosingFunction), t)
  private def setValue(ind: Int, t : CCTerm) : Unit = {
    val actualInd = getValue(ind, false).typ match {
      case stackPtr: CCStackPointer => stackPtr.targetInd
      case _ => ind
    }
    values = values.updated(actualInd, t)
    touchedGlobalState =
      touchedGlobalState || actualInd < scope.GlobalVars.size || !scope.freeFromGlobal(t)
  }

  private def getVar(ind: Int): CCVar = {
    if (ind < scope.GlobalVars.size) scope.GlobalVars.vars(ind)
    else scope.LocalVars.vars(ind - scope.GlobalVars.size)
  }
  private def getVar (name : String, enclosingFunction : String) : CCVar = {
    val ind = scope.lookupVar(name, enclosingFunction)
    getVar(ind)
  }

  def getValues : scala.Seq[CCTerm] =
    values.toList
  def getValuesAsTerms : scala.Seq[ITerm] =
    for (expr <- values.toList) yield expr.toTerm

  def asAtom(pred : CCPredicate) =
    context.atom(pred, getValuesAsTerms.take(pred.arity))

  def asLValue(exp : Exp) : String = exp match {
    case exp : EvarWithType => exp.cident_
    case exp : Evar    => exp.cident_
    case exp : Eselect => asLValue(exp.exp_)
    case exp : Epoint  => asLValue(exp.exp_)
    case exp : Epreop  => asLValue(exp.exp_)
    case exp : Eassign => asLValue(exp.exp_1)
    case exp : Earray  => asLValue(exp.exp_1)
    case exp =>
      throw new TranslationException(
        "Can only handle assignments to variables, not " +
        (context.printer print exp))
  }

  private def isClockVariable(exp : Exp, enclosingFunction : String)
  : Boolean = exp match {
    case exp : Evar => getValue(exp.cident_,
                                enclosingFunction).typ == CCClock
    case exp : EvarWithType => getValue(exp.cident_,
                                        enclosingFunction).typ == CCClock
    case _ : Eselect | _ : Epreop | _ : Epoint | _ : Earray => false
    case exp =>
      throw new TranslationException(getLineString(exp) +
                                     "Can only handle assignments to variables, not " +
                                     (context.printer print exp))
  }

  private def isDurationVariable(exp : Exp, enclosingFunction : String)
  : Boolean = exp match {
    case exp : Evar => getValue(exp.cident_,
                                enclosingFunction).typ == CCDuration
    case exp : EvarWithType => getValue(exp.cident_,
                                        enclosingFunction).typ == CCDuration
    case _ : Eselect | _ : Epreop | _ : Epoint | _ : Earray => false
    case exp =>
      throw new TranslationException(getLineString(exp) +
                                     "Can only handle assignments to variables, not " +
                                     (context.printer print exp))
  }

  private def isHeapPointer(t : CCTerm) =
    t.typ match {
      case _ : CCHeapPointer      => true
      case _ : CCHeapArrayPointer => true
      case _                      => false
    }
  private def isHeapPointer(exp : Exp, enclosingFunction : String) =
    getVar(asLValue(exp), enclosingFunction).typ match {
      case _ : CCHeapPointer      => true
      case _ : CCHeapArrayPointer => true
      case _                      => false
    }

  private def isIndirection(exp : Exp) : Boolean =
    exp match {
      case exp : Epreop => exp.unary_operator_.isInstanceOf[Indirection]
      case _ => false
    }

  private def getPointerType(ind : Int) = {
    getValue(ind, false).typ match {
      case ptrType : CCStackPointer => ptrType
      case _ => throw new TranslationException(
        "Trying to use non-pointer as a pointer!")
    }
  }

  def eval(exp : Exp)(implicit evalSettings : EvalSettings,
                      evalCtx : EvalContext) : CCTerm = {
    val initSize = values.size
    evalHelp(exp)(evalSettings, evalCtx)
    val res = popVal
    assert(initSize == values.size)
    res
  }

  def evalList(exp : Exp) : scala.Seq[CCTerm] = {
    val res = new ArrayBuffer[CCTerm]

    var e = exp
    while (e.isInstanceOf[Ecomma]) {
      val ec = e.asInstanceOf[Ecomma]
      res += eval(ec.exp_2)(EvalSettings(), EvalContext())
      e = ec.exp_1
    }

    res += eval(e)(EvalSettings(), EvalContext())

    res.toList
  }

  def atomicEval(exp : Exp, evalCtx : EvalContext) : CCTerm =
    atomicEval(List(exp), evalCtx, Some(getSourceInfo(exp)))

  def atomicEval(exps : scala.Seq[Exp], evalCtx : EvalContext,
                 srcInfo : Option[SourceInfo]) : CCTerm = {
    val currentClauseNum = context.clausesSize
    val initSize = values.size

    context.inAtomicMode {
      pushVal(CCTerm.fromFormula(true, CCVoid, None))
      for (exp <- exps) {
        popVal
        evalHelp(exp)(EvalSettings(), evalCtx) // todo: EvalSettings(true)?
      }
    }

    if (currentClauseNum != context.clausesSize) {
      outputClause(srcInfo)
      context.mergeClauses(currentClauseNum)
    }
    val res = popVal
    assert(initSize == values.size)
    res
  }

  def atomicEvalFormula(exp : Exp, evalCtx : EvalContext) : CCTerm = {
    val initSize = values.size

    context.inAtomicMode{
      evalHelp(exp)(EvalSettings(), evalCtx)
    }

    val res = popVal
    assert(initSize == values.size)
    CCTerm.fromFormula(res.toFormula, res.typ, res.srcInfo)
  }

  // This function returns the actual term after an assignment is done.
  // E.g. for non ADT lhs, this is the same as the rhs,
  //      for ADT lhs, this is the lhs updated with the value of rhs.
  private def getActualAssignedTerm(lhs: CCTerm, rhs: CCTerm) = {
    if (rhs.typ.isInstanceOf[CCStruct] && (rhs.typ != lhs.typ))
      throw new TranslationException("Cannot assign " + rhs.typ +
                                     " to " + lhs.typ + "!")

    lhs.toTerm match {
      case fieldFun : IFunApp => // an ADT
        assignedToStruct = true
        val (fieldSelectors, rootTerm) = getFieldInfo(fieldFun)

        rootTerm match {
          case Left(t) =>
            val structType = context.structDefs(t.sort.name)
            val fieldAddress = structType.getFieldAddress(fieldSelectors)
            CCTerm.fromTerm(structType.setFieldTerm(t, rhs.toTerm, fieldAddress),
                   structType, rhs.srcInfo)
          case Right(f) =>
            val structType =
              context.structDefs(f.fun.asInstanceOf[MonoSortedIFunction].resSort.name)
            val fieldAddress = structType.getFieldAddress(fieldSelectors)
            CCTerm.fromTerm(structType.setFieldTerm(f, rhs.toTerm, fieldAddress),
                   structType, rhs.srcInfo)
        }
      case _ => rhs // a non ADT
    }
  }

  // Returns the root term and a list of selectors pointing to the given field.
  // todo: this works incorrectly when root is not a pointer but the field is
  // e.g. getInt(read(h, f(someStruct)))
  private def getFieldInfo(nested : IFunApp) :
  (List[IFunction], Either[SortedConstantTerm, IFunApp]) = {
    val fieldSelectors = List()
    getFieldInfo(nested, fieldSelectors)
  }
  private def getFieldInfo(nested : IFunApp, fieldSelectors : List[IFunction])
  : (List[IFunction], Either[SortedConstantTerm, IFunApp]) = {
    nested.args.size match {
      case n if n > 1 => (fieldSelectors, Left(getStructTerm(nested)))
      case n if n == 1 =>
        nested.args.head match{
          case nestedMore : IFunApp if !(context.objectGetters contains nestedMore.fun) =>
            getFieldInfo(nestedMore, nested.fun :: fieldSelectors)
          case objectGetter : IFunApp =>
            (nested.fun :: fieldSelectors, Right(objectGetter))
          case lastLevel : IConstant =>
            (nested.fun :: fieldSelectors,
              Left(lastLevel.c.asInstanceOf[SortedConstantTerm]))
        }
      case _ => throw new TranslationException("Cannot get field selectors " +
                                               "from given struct term " + nested)
    }
  }
  private def getStructTerm(nested : ITerm) : SortedConstantTerm = { // todo
    nested match {
      case nestedMore : IFunApp => getStructTerm(nestedMore.args.head)
      case lastLevel : IConstant => lastLevel.c.asInstanceOf[SortedConstantTerm]
      case _ => throw new TranslationException(nested + " is not a struct.")
    }
  }

  def getStaticLocationId(srcInfo : SourceInfo) : CCTerm = {
    Symex.locationMap.getOrElseUpdate(srcInfo, {
      Symex.locationCounter += 1
      Symex.locationCounter
    })
    CCTerm.fromTerm(IIntLit(Symex.locationCounter), CCInt, Some(srcInfo))
  }

  private def getStaticLocationId(exp : Exp) : CCTerm =
    getStaticLocationId(getSourceInfo(exp))

  /**
   * Represents the target of an assignment operation. Each implementation
   * encapsulates the logic for writing a value to a specific kind of
   * program location (simple variable, struct field, etc.).
   * Examples:
   *  "s.f1.f2"  -> StructField(base="s", path=["f1", "f2"])
   *  "p->f"     -> StructField(base="p", path=["f"])
   *  "(*p).f"   -> StructField(base="p", path=["f"])
   *  "*p"       -> PointerDeref(base="p")
   *  "a[i]"     -> ArrayElement(base="a", index="i")
   *  "a[i].f"   -> ArrayStructField(base="a", index="i", path=["f"])
   */
  private sealed trait AssignmentTarget {
    /** The original sub-expression that this AssignmentTarget was created from. */
    def originalExp : Exp

    /** Performs the state update for this type of LHS. */
    def update(newValue : CCTerm)
              (implicit symex : Symex,
               evalSettings   : EvalSettings,
               evalCtx        : EvalContext) : Unit

    /** Same as update, but writes a non-deterministic value and also returns that value. */
    def updateNonDet(implicit symex : Symex,
                     evalSettings   : EvalSettings,
                     evalCtx        : EvalContext) : CCTerm = {
      val lhsVal = eval(originalExp)(evalSettings, evalCtx.withEvaluatingLHS(true))
      val nondetTerm = CCTerm.fromTerm(lhsVal.typ.getNonDet, lhsVal.typ, lhsVal.srcInfo)
      this.update(nondetTerm)
      nondetTerm
    }
  }

  private case class SimpleVar(exp : Exp) extends AssignmentTarget {
    override def originalExp : Exp = exp
    override def update(newValue : CCTerm)
                       (implicit symex : Symex,
                        evalSettings   : EvalSettings,
                        evalCtx        : EvalContext) : Unit = {
      val lhsVal = eval(exp)(evalSettings, evalCtx.withEvaluatingLHS(true))
      val lhsName = asLValue(exp)

      val actualRhsVal = newValue match {
        case CCTerm(_, _: CCStackPointer, srcInfo, _) =>
          throw new UnsupportedCFragmentException(
            getLineStringShort(srcInfo) + " Only limited support for stack pointers")
        case CCTerm(t@IIntLit(value), _, _, _) if isHeapPointer(lhsVal) =>
          if (value.intValue != 0) {
            throw new TranslationException("Pointer assignment only supports 0 (NULL)")
          } else {
            val rhsVal : ITerm = if(TriCeraParameters.get.invEncoding.isEmpty)
                                   context.heap.nullAddr()
                                 else t
            CCTerm.fromTerm(rhsVal, CCHeapPointer(context.heap, lhsVal.typ), newValue.srcInfo)
          }
        case _ => newValue
      }

      val actualLhsTerm = getActualAssignedTerm(lhsVal, actualRhsVal)

      newValue.typ match {
        case arrayPtr1 : CCHeapArrayPointer =>
          lhsVal.typ match {
            case _ : CCHeapPointer =>
              throw new TranslationException(
                getLineString(exp) + "Cannot assign an array value to " + lhsName)
            case arrayPtr2 : CCHeapArrayPointer if arrayPtr1 != arrayPtr2 =>
              if (arrayPtr1.arrayLocation == ArrayLocation.Stack &&
                  arrayPtr2.arrayLocation == ArrayLocation.Heap)
                scope.updateVarType(lhsName, arrayPtr1, evalCtx.enclosingFunctionName)
              else throw new UnsupportedCFragmentException(
                getLineString(exp) + "Pointer " + lhsName + " points to multiple array types.")
            case _ =>
          }
        case _ =>
      }
      setValue(lhsName, actualLhsTerm, evalCtx.enclosingFunctionName)
    }
  }

  private case class StructField(baseExp     : Exp,
                                 path        : List[String],
                                 originalExp : Exp) extends AssignmentTarget {
    override def update(newValue : CCTerm)
                       (implicit symex : Symex,
                        evalSettings   : EvalSettings,
                        evalCtx        : EvalContext) : Unit = {
      pushVal(newValue)
      val baseLHSVal = eval(baseExp)(evalSettings, evalCtx.withEvaluatingLHS(true))
      val newValue2 = popVal
      val locTerm = getStaticLocationId(originalExp)
      baseLHSVal.typ match {
        case ptr : CCHeapPointer => // p->f
          val structType = ptr.typ match {
            case st : CCStruct => st
            case sf : CCStructField => sf.structs(sf.structName)
            case _ => throw new TranslationException(
              "Pointer does not point to a struct type.")
<<<<<<< HEAD
          }

          val fieldAddress = getFieldAddress(structType, path)
          val fieldTerm = structType.getFieldTerm(baseLHSVal, fieldAddress)
          val actualRhsVal = newValue match { // must match on newValue, not newValue2
            case CCTerm(_, _: CCStackPointer, srcInfo, _) =>
              throw new UnsupportedCFragmentException(
                getLineStringShort(srcInfo) + " Only limited support for stack pointers")
            case CCTerm(IIntLit(value), _, _, _) if isHeapPointer(fieldTerm) =>
              if (value.intValue != 0) {
                throw new TranslationException("Pointer assignment only supports 0 (NULL)")
              } else CCTerm.fromTerm(
                context.heap.nullAddr(), CCHeapPointer(context.heap, fieldTerm.typ), newValue.srcInfo)
            case _ => newValue2
          }

=======
          }

          val fieldAddress = getFieldAddress(structType, path)
          val fieldTerm = structType.getFieldTerm(baseLHSVal, fieldAddress)
          val actualRhsVal = newValue match { // must match on newValue, not newValue2
            case CCTerm(_, _: CCStackPointer, srcInfo, _) =>
              throw new UnsupportedCFragmentException(
                getLineStringShort(srcInfo) + " Only limited support for stack pointers")
            case CCTerm(IIntLit(value), _, _, _) if isHeapPointer(fieldTerm) =>
              if (value.intValue != 0) {
                throw new TranslationException("Pointer assignment only supports 0 (NULL)")
              } else CCTerm.fromTerm(
                context.heap.nullAddr(), CCHeapPointer(context.heap, fieldTerm.typ), newValue.srcInfo)
            case _ => newValue2
          }

>>>>>>> 4d1a7216
          if (structType.sels.size > 1 || path.size > 1) {
            pushVal(baseLHSVal) // keep the address to be written in case we generate clauses
            pushVal(actualRhsVal)
            pushVal(processHeapResult(heapModel.read(baseLHSVal, values, locTerm)).get)
            maybeOutputClause(baseLHSVal.srcInfo)
            val oldStructTerm = popVal.toTerm // the result of the read
            val newValue3 = popVal     // the rhs value
            val curBaseLHSVal = popVal        // the address to write
            val newStructTerm = structType.setFieldTerm(oldStructTerm, newValue3.toTerm, fieldAddress)
            val newStructObj = wrapAsHeapObject(CCTerm.fromTerm(newStructTerm, structType, newValue3.srcInfo))
            processHeapResult(heapModel.write(curBaseLHSVal, newStructObj, values, locTerm))
          } else { // path.size == 1 && structType.sels.size == 1
            val newStructTerm = structType.setFieldTerm(actualRhsVal.toTerm)
            val newStructObj = wrapAsHeapObject(CCTerm.fromTerm(newStructTerm, structType, actualRhsVal.srcInfo))
            processHeapResult(heapModel.write(baseLHSVal, newStructObj, values, locTerm))
          }

        case structType : CCStruct => // s.f
          val varName = asLValue(baseExp)
          val fieldAddress = getFieldAddress(structType, path)
          val oldStructTerm = baseLHSVal.toTerm
          val newStructTerm = structType.setFieldTerm(oldStructTerm, newValue2.toTerm, fieldAddress)
          val newStructObj = CCTerm.fromTerm(newStructTerm, structType, newValue2.srcInfo)
          setValue(varName, newStructObj, evalCtx.enclosingFunctionName)
          assignedToStruct = true

        case _ : CCStackPointer => // ps->f
          pushVal(newValue2)
          val lhsVal = eval(originalExp)(evalSettings, evalCtx.withEvaluatingLHS(true))
          val newValue3 = popVal
          val lhsName = asLValue(originalExp)
          val actualLhsTerm = getActualAssignedTerm(lhsVal, newValue3)
          setValue(lhsName, actualLhsTerm, evalCtx.enclosingFunctionName)

        case _ => throw new TranslationException(
          "Invalid base for a struct field access: " + baseLHSVal)
      }
    }
  }

  private case class ArrayElement(arrayBase   : Exp,
                                  index       : Exp,
                                  originalExp : Exp) extends AssignmentTarget {
    override def update(newValue : CCTerm)
                       (implicit symex : Symex,
                        evalSettings   : EvalSettings,
                        evalCtx        : EvalContext): Unit = {
      val arrayTerm = eval(arrayBase)(evalSettings, evalCtx.withEvaluatingLHS(true))
      val indexTerm = eval(index)
      arrayTerm.typ match {
        case _ : CCHeapArrayPointer =>
          processHeapResult(heapModel.arrayWrite(
            arrayTerm, indexTerm, wrapAsHeapObject(newValue), values, getStaticLocationId(originalExp)))
        case _ : CCArray =>
          val lhsVal = eval(originalExp)(evalSettings, evalCtx.withEvaluatingLHS(true))
          val newTerm = CCTerm.fromTerm(writeADT(
            lhsVal.toTerm.asInstanceOf[IFunApp],
            newValue.toTerm, context.heap.userHeapConstructors,
            context.heap.userHeapSelectors), lhsVal.typ, newValue.srcInfo)
          val lhsName = asLValue(arrayBase)
          val oldLhsVal = getValue(lhsName, evalCtx.enclosingFunctionName)
          val innerTerm = lhsVal.toTerm.asInstanceOf[IFunApp].args.head
          val actualLhsTerm = getActualAssignedTerm(
            CCTerm.fromTerm(innerTerm, oldLhsVal.typ, newValue.srcInfo), newTerm)
          setValue(lhsName, actualLhsTerm, evalCtx.enclosingFunctionName)
        case _ => throw new TranslationException("Attempting array access on a non-array type.")
      }
    }
  }

  private case class ArrayStructField(arrayBase   : Exp,
                                      index       : Exp,
                                      path        : List[String],
                                      originalExp : Exp) extends AssignmentTarget {
    override def update(newValue : CCTerm)
                       (implicit symex : Symex,
                        evalSettings   : EvalSettings,
                        evalCtx        : EvalContext) : Unit = {
      val arrayTerm = eval(arrayBase)(evalSettings, evalCtx.withEvaluatingLHS(true))
      val indexTerm = eval(index)
      arrayTerm.typ match {
        case array : CCArray =>
          val oldStructTerm = array.arrayTheory.select(arrayTerm.toTerm, indexTerm.toTerm)
          val structType = array.elementType.asInstanceOf[CCStruct]
          val fieldAddress = getFieldAddress(structType, path)
          val newStructInnerTerm = structType.setFieldTerm(
            oldStructTerm, newValue.toTerm, fieldAddress)
          val newArrayTerm = array.arrayTheory.store(
            arrayTerm.toTerm, indexTerm.toTerm, newStructInnerTerm)
          val arrayVarName = asLValue(arrayBase)
          setValue(arrayVarName, CCTerm.fromTerm(
            newArrayTerm, arrayTerm.typ, newValue.srcInfo), evalCtx.enclosingFunctionName)

        case array : CCHeapArrayPointer =>
          val locTerm = getStaticLocationId(originalExp)
          val readResult = processHeapResult(heapModel.arrayRead(arrayTerm, indexTerm, values, locTerm)).get
          val oldStructTerm = readResult.toTerm
          val structType = array.elementType.asInstanceOf[CCStruct]
          val fieldAddress = getFieldAddress(structType, path)
          val newStructInnerTerm = structType.setFieldTerm(oldStructTerm, newValue.toTerm, fieldAddress)
          val newStructObj = CCTerm.fromTerm(newStructInnerTerm, structType, newValue.srcInfo)
          processHeapResult(heapModel.arrayWrite(
            arrayTerm, indexTerm, wrapAsHeapObject(newStructObj), values, locTerm))

        case _ => throw new TranslationException(
          "Field access on an element of a non-struct array.")
      }
    }
  }

  private case class PointerDeref(pointerExp  : Exp,
                                  originalExp : Exp) extends AssignmentTarget {
    override def update(newValue : CCTerm)
                       (implicit symex : Symex,
                        evalSettings   : EvalSettings,
                        evalCtx        : EvalContext) : Unit = {
      val pointerVal = eval(pointerExp)(evalSettings, evalCtx.withEvaluatingLHS(false))
      if (isHeapPointer(pointerVal)) {
        processHeapResult(heapModel.write(pointerVal, wrapAsHeapObject(newValue),
                                          values, getStaticLocationId(originalExp)))
      } else {
        val lhsVal = eval(originalExp)(evalSettings, evalCtx.withEvaluatingLHS(true))
        val lhsName = asLValue(originalExp)
        val actualLhsTerm = getActualAssignedTerm(lhsVal, newValue)
        setValue(lhsName, actualLhsTerm, evalCtx.enclosingFunctionName)
      }
    }
  }

  private def getAssignmentTarget(exp : Exp) : AssignmentTarget = exp match {
    case e: Earray =>
      ArrayElement(e.exp_1, e.exp_2, e)
    case e: Epoint =>
      StructField(e.exp_, List(e.cident_), e)
    case e: Eselect =>
      getAssignmentTarget(e.exp_) match {
        case StructField(base, path, _) => StructField(base, path :+ e.cident_, e)
        case SimpleVar(base)            => StructField(base, List(e.cident_), e)
        case PointerDeref(base, _)      => StructField(base, List(e.cident_), e)
        case ArrayElement(arrayBase, index, _) =>
          ArrayStructField(arrayBase, index, List(e.cident_), e)
        case ArrayStructField(arrayBase, index, path, _) =>
          ArrayStructField(arrayBase, index, path :+ e.cident_, e)
        case _ => throw new TranslationException(
          "Invalid expression for '.' member access in " + (context.printer print e))
      }
    case e: Epreop if e.unary_operator_.isInstanceOf[Indirection] =>
      PointerDeref(e.exp_, e)
    case e => SimpleVar(e)
  }

  /**
   * Converts a path of field names to a path of field indices based on the
   * struct type information.
   */
  private def getFieldAddress(structType : CCStruct, path : List[String]) : List[Int] = {
    if (path.isEmpty) return Nil

    val fieldName = path.head
    val fieldIndex = structType.getFieldIndex(fieldName)
    if (fieldIndex < 0)
      throw new TranslationException(
        s"Struct ${structType.shortName} has no field named '$fieldName'")

    val fieldType = structType.getFieldType(fieldIndex)

    if (path.tail.nonEmpty) fieldType match {
        case nestedType : CCStruct =>
          fieldIndex :: getFieldAddress(nestedType, path.tail)
        case CCStructField(name, structs) =>
          fieldIndex :: getFieldAddress(structs(name), path.tail)
        case _ =>
          throw new TranslationException(
            s"Trying to access field '${path.tail.head}' in a non-struct type")
    } else fieldIndex :: Nil
  }

  case class EvalSettings(noClausesForExprs : Boolean = false)
  case class EvalContext(
    evaluatingLHS           : Boolean = false,
    handlingFunContractArgs : Boolean = false,
    lhsIsArrayPointer       : Boolean = false,
    enclosingFunctionName   : String = "",
    nestedCallDepth         : Int = 0) {
    def withLhsIsArrayPointer(set : Boolean) : EvalContext =
      copy(lhsIsArrayPointer = set)
    def withEvaluatingLHS(set : Boolean) : EvalContext =
      copy(evaluatingLHS = set)
    def withHandlingFunContractArgs(set : Boolean) : EvalContext =
      copy(handlingFunContractArgs = set)
    def withFunctionName(name : String) : EvalContext =
      copy(enclosingFunctionName = name)
    def incrementCallDepth : EvalContext =
      copy(nestedCallDepth = nestedCallDepth + 1)
  }

  private def heapModel : HeapModel = {
    maybeHeapModel match {
      case Some(heapModel) => heapModel
      case _ => throw NeedsHeapModelException
    }
  }

  private def wrapAsHeapObject(term : CCTerm) : CCTerm =
    context.sortWrapperMap get term.typ.toSort match {
      case Some(wrapper) =>
        CCTerm.fromTerm(wrapper(term.toTerm), CCHeapObject(context.heap), term.srcInfo)
      case None =>
        throw new TranslationException(
          s"No constructor found to make ${term.typ} a heap object!")
    }

  private def callFunction(name    : String,
                           args    : scala.Seq[CCTerm],
                           srcInfo : Option[SourceInfo]) : CCTerm = {
    args.foreach(pushVal(_))
    outputClause(srcInfo)
    handleFunction(name, initPred, args.size)
    calledFunction = true
    popVal
  }

  private def processHeapResult(result : HeapModel.HeapOperationResult)
  : Option[CCTerm] = result match {
    case HeapModel.SimpleResult(returnValue, newValues, assumptions, assertions) =>
      values = newValues
      assertions.foreach { case (f, p) =>
        assertProperty(f.toFormula, f.srcInfo, p) }
      // It is important that assumptions are added after assertions, otherwise
      // assertion guards will include the safety formula, which is unsound.
      assumptions.foreach(a => addGuard(a.toFormula))
      returnValue
    case call : HeapModel.FunctionCall =>
      Some(callFunction(call.functionName, call.args, call.sourceInfo))
    case call : HeapModel.FunctionCallWithGetter =>
      val callResult = callFunction(call.functionName, call.args, call.sourceInfo)
      val canAssumeMemorySafety = TriCeraParameters.get.invEncoding match {
        case Some(enc) => enc contains "-fun-"
        case None => false
      }
      if(canAssumeMemorySafety ||
         !context.propertiesToCheck.contains(properties.MemValidDeref)) {
        val safetyFormula = context.heap.hasUserHeapCtor(
          callResult.toTerm, context.sortCtorIdMap(call.resultType.toSort))
        addGuard(safetyFormula)
      }
      Some(CCTerm.fromTerm(call.getter(callResult.toTerm),
                  call.resultType,
                  call.sourceInfo))
  }

  def handleArrayInitialization(arrayPtr  : CCHeapArrayPointer,
                                arraySize : CCTerm,
                                initStack : mutable.Stack[ITerm],
                                locTerm   : CCTerm) : CCTerm = {
    val result =
      heapModel.allocAndInitArray(arrayPtr, arraySize.toTerm, initStack, values, locTerm)

    val returnValue = processHeapResult(result)

    returnValue.getOrElse(throw new TranslationException(
      "Array initialization did not return a pointer."))
  }

  def handleUninitializedArrayDecl(arrayTyp         : CCHeapArrayPointer,
                                   sizeExpr         : Option[Constant_expression],
                                   isGlobalOrStatic : Boolean,
                                   forceNondetInit  : Boolean) : CCTerm = {
    val sizeTerm = sizeExpr match {
      case Some(expr) =>
        Some(eval(expr.asInstanceOf[Especial].exp_)
             (EvalSettings(true), EvalContext()).toTerm)
      case None =>
        None
    }

    val result =
      heapModel.declUninitializedArray(arrayTyp, sizeTerm, isGlobalOrStatic, forceNondetInit, values)
    processHeapResult(result).getOrElse(
      throw new TranslationException(
        "Uninitialized array declaration did not return a pointer.")
    )
  }

  private def evalHelp(exp : Exp)
                      (implicit evalSettings : EvalSettings,
                       evalCtx      : EvalContext)
  : Unit = exp match {
    case exp : Ecomma =>
      evalHelp(exp.exp_1)
      popVal
      maybeOutputClause(Some(getSourceInfo(exp)))
      evalHelp(exp.exp_2)
    case exp : Eassign if (exp.assignment_op_.isInstanceOf[Assign] &&
                           isClockVariable(exp.exp_1,
                                           evalCtx.enclosingFunctionName)) =>
      evalHelp(exp.exp_2)
      maybeOutputClause(Some(getSourceInfo(exp)))
      setValue(asLValue(exp.exp_1), context.translateClockValue(topVal),
               evalCtx.enclosingFunctionName)
    case exp : Eassign if (exp.assignment_op_.isInstanceOf[Assign] &&
                           isDurationVariable(exp.exp_1,
                                              evalCtx.enclosingFunctionName)) =>
      evalHelp(exp.exp_2)
      maybeOutputClause(Some(getSourceInfo(exp)))
      setValue(asLValue(exp.exp_1), context.translateDurationValue(topVal),
               evalCtx.enclosingFunctionName)
    case exp : Eassign if exp.assignment_op_.isInstanceOf[Assign] => // Simple assignment: '='
      implicit val symex : Symex = this
      exp.exp_2 match {
        case _ : Enondet =>
          pushVal (getAssignmentTarget(exp.exp_1).updateNonDet)
        case _ =>
          evalHelp(exp.exp_2)
          maybeOutputClause(Some(getSourceInfo(exp)))
          getAssignmentTarget(exp.exp_1).update(topVal)
      }

    case exp : Eassign => // Compound assignment: '+=', '-=', etc.
      // IMPORTANT: Compound assignments are non-atomic so must be handled
      // separately from simple assignments.
      evalHelp(exp.exp_1)
      maybeOutputClause(Some(getSourceInfo(exp)))
      val lhsE = topVal
      val rhsE = exp.exp_2 match {
        case _ : Enondet => CCTerm.fromTerm(
          lhsE.typ.getNonDet, lhsE.typ, Some(getSourceInfo(exp.exp_2)))
        case _ =>
          evalHelp(exp.exp_2)
          maybeOutputClause(Some(getSourceInfo(exp)))
          popVal
      }
      popVal

      if (lhsE.typ == CCClock || lhsE.typ == CCDuration)
        throw new TranslationException("unsupported assignment to clock")

      val valueToAssign = CCTerm.fromTerm(
        lhsE.typ cast (exp.assignment_op_ match {
        case _ : AssignMul =>
          ap.theories.nia.GroebnerMultiplication.mult(lhsE.toTerm, rhsE.toTerm)
        case _ : AssignDiv =>
          ap.theories.nia.GroebnerMultiplication.tDiv(lhsE.toTerm, rhsE.toTerm)
        case _ : AssignMod =>
          ap.theories.nia.GroebnerMultiplication.tMod(lhsE.toTerm, rhsE.toTerm)
        case _ : AssignAdd =>
          (lhsE.typ, rhsE.typ) match {
            case (arrTyp : CCHeapArrayPointer, _ : CCArithType) =>
              // import arrTyp.heap._
              // nthAddrRange(addressRangeNth(lhsE.toTerm, rhsE.toTerm), addressRangeSize(lhsE.toTerm) - rhsE.toTerm)
              // TODO: this is unsafe, need to
              throw new UnsupportedCFragmentException(
                "Pointer arithmetic is currently not supported.")
            case _ => lhsE.toTerm + rhsE.toTerm
          }
        case _ : AssignSub =>
          (lhsE.typ, rhsE.typ) match {
            case (_ : CCHeapArrayPointer, _ : CCArithType) =>
              throw new TranslationException("Only addition is allowed in array pointer arithmetic.")
            case _ => lhsE.toTerm - rhsE.toTerm
          }
        case _ : AssignLeft =>
          ModuloArithmetic.bvshl(lhsE.typ cast2Unsigned lhsE.toTerm,
                                 lhsE.typ cast2Unsigned rhsE.toTerm)
        case _ : AssignRight =>
          ModuloArithmetic.bvashr(lhsE.typ cast2Unsigned lhsE.toTerm,
                                  lhsE.typ cast2Unsigned rhsE.toTerm)
        case _ : AssignAnd =>
          ModuloArithmetic.bvand(lhsE.typ cast2Unsigned lhsE.toTerm,
                                 lhsE.typ cast2Unsigned rhsE.toTerm)
        case _ : AssignXor =>
          ModuloArithmetic.bvxor(lhsE.typ cast2Unsigned lhsE.toTerm,
                                 lhsE.typ cast2Unsigned rhsE.toTerm)
        case _ : AssignOr =>
          ModuloArithmetic.bvor(lhsE.typ cast2Unsigned lhsE.toTerm,
                                lhsE.typ cast2Unsigned rhsE.toTerm)
      }), lhsE.typ, lhsE.srcInfo)

      pushVal(valueToAssign)
      implicit val symex: Symex = this
      getAssignmentTarget(exp.exp_1).update(valueToAssign)

    case exp : Econdition => // exp_1 ? exp_2 : exp_3
      val srcInfo = Some(getSourceInfo(exp))
      if(evalSettings.noClausesForExprs) {
        val oldSize = context.clausesSize
        val cond = eval(exp.exp_1)
        val t1 = eval(exp.exp_2)
        val t2 = eval(exp.exp_3)
        if(context.clausesSize > oldSize)
          throw new TranslationException("This ternary expression must be " +
                                         "side effect free: " +
                                         context.printer.print(exp) + " at line " +
                                         srcInfo.get.line)
        // throw exceptioon if t1.typ != t2.typ
        if(t1.typ != t2.typ)
          throw new TranslationException("Unsupported operation: ternary " +
                                         "expression with different types: " + context.printer.print(exp) +
                                         " at line " + srcInfo.get.line)
        pushVal(CCTerm.fromTerm(IExpression.ite(cond.toFormula, t1.toTerm, t2.toTerm),
                       t1.typ, srcInfo))
      } else { // evalSettings.noExtraClauseForTernaryExp == false
        val cond = eval(exp.exp_1).toFormula
        saveState
        addGuard(cond)
        evalHelp(exp.exp_2)
        outputClause(Some(getSourceInfo(exp)))
        val intermediatePred = initPred

        restoreState
        addGuard(~cond)
        evalHelp(exp.exp_3)
        val lastLocalVar = scope.LocalVars.last
        scope.LocalVars.update(scope.LocalVars.size - 1,
                         new CCVar(s"ite_${srcInfo.get.line}_${srcInfo.get.col}",
                                   lastLocalVar.srcInfo, lastLocalVar.typ,
                                   lastLocalVar.storage))
        outputClause(intermediatePred, srcInfo)
      }
    case exp : Elor =>
      val srcInfo = Some(getSourceInfo(exp))
      evalHelp(exp.exp_1)
      maybeOutputClause(srcInfo)
      val cond = popVal.toFormula

      saveState
      addGuard(~cond)
      val newGuard = guard
      evalHelp(exp.exp_2)
      maybeOutputClause(srcInfo)

      // check whether the second expression had side-effects
      if ((guard eq newGuard) && atomValuesUnchanged) {
        val cond2 = popVal.toFormula
        restoreState
        pushVal(CCTerm.fromFormula(cond ||| cond2, CCInt, srcInfo))
      } else {
        outputClause(srcInfo)
        val intermediatePred = initPred

        restoreState
        addGuard(cond)
        pushVal(CCTerm.fromFormula(
          true, intermediatePred.argVars.last.typ, srcInfo))
        outputClause(intermediatePred, srcInfo)
      }
    case exp : Eland =>
      val srcInfo = Some(getSourceInfo(exp))
      evalHelp(exp.exp_1)
      maybeOutputClause(srcInfo)
      val cond = popVal.toFormula

      saveState
      addGuard(cond)
      val newGuard = guard
      evalHelp(exp.exp_2)
      maybeOutputClause(srcInfo)

      // check whether the second expression had side-effects
      if ((guard eq newGuard) && atomValuesUnchanged) {
        val cond2 = popVal.toFormula
        restoreState
        pushVal(CCTerm.fromFormula(cond &&& cond2, CCInt, srcInfo))
      } else {
        outputClause(srcInfo)
        val intermediatePred = initPred

        restoreState
        addGuard(~cond)
        pushVal(CCTerm.fromFormula(
          false, intermediatePred.argVars.last.typ, srcInfo))
        outputClause(intermediatePred, srcInfo)
      }
    case exp : Ebitor =>
      val (lhs, rhs) = evalBinExpArgs(exp.exp_1, exp.exp_2)
      pushVal(BinaryOperators.BitwiseOr(lhs, rhs).term)
    case exp : Ebitexor =>
      val (lhs, rhs) = evalBinExpArgs(exp.exp_1, exp.exp_2)
      pushVal(BinaryOperators.BitwiseXor(lhs, rhs).term)
    case exp : Ebitand =>
      val (lhs, rhs) = evalBinExpArgs(exp.exp_1, exp.exp_2)
      pushVal(BinaryOperators.BitwiseAnd(lhs, rhs).term)
    case exp : Eeq =>
      val (lhs, rhs) = evalBinExpArgs(exp.exp_1, exp.exp_2)
      pushVal(BinaryOperators.Equality(lhs, rhs).term)
    case exp : Eneq =>
      val (lhs, rhs) = evalBinExpArgs(exp.exp_1, exp.exp_2)
      pushVal(BinaryOperators.Disequality(lhs, rhs).term)
    case exp : Elthen =>
      val (lhs, rhs) = evalBinExpArgs(exp.exp_1, exp.exp_2)
      pushVal(BinaryOperators.Less(lhs, rhs).term)
    case exp : Egrthen =>
      val (lhs, rhs) = evalBinExpArgs(exp.exp_1, exp.exp_2)
      pushVal(BinaryOperators.Greater(lhs, rhs).term)
    case exp : Ele =>
      val (lhs, rhs) = evalBinExpArgs(exp.exp_1, exp.exp_2)
      pushVal(BinaryOperators.LessEqual(lhs, rhs).term)
    case exp : Ege =>
      val (lhs, rhs) = evalBinExpArgs(exp.exp_1, exp.exp_2)
      pushVal(BinaryOperators.GreaterEqual(lhs, rhs).term)
    case exp : Eleft =>
      val (lhs, rhs) = evalBinExpArgs(exp.exp_1, exp.exp_2)
      pushVal(BinaryOperators.ShiftLeft(lhs, rhs).term)
    case exp : Eright =>
      val (lhs, rhs) = evalBinExpArgs(exp.exp_1, exp.exp_2)
      pushVal(BinaryOperators.ShiftRight(lhs, rhs).term)
    case exp : Eplus =>
      val (lhs, rhs) = evalBinExpArgs(exp.exp_1, exp.exp_2)
      pushVal(BinaryOperators.Plus(lhs, rhs).term)
    case exp : Eminus =>
      val (lhs, rhs) = evalBinExpArgs(exp.exp_1, exp.exp_2)
      pushVal(BinaryOperators.Minus(lhs, rhs).term)
    case exp : Etimes =>
      val (lhs, rhs) = evalBinExpArgs(exp.exp_1, exp.exp_2)
      pushVal(BinaryOperators.Times(lhs, rhs).term)
    case exp : Ediv =>
      val (lhs, rhs) = evalBinExpArgs(exp.exp_1, exp.exp_2)
      pushVal(BinaryOperators.Div(lhs, rhs).term)
    case exp : Emod =>
      val (lhs, rhs) = evalBinExpArgs(exp.exp_1, exp.exp_2)
      pushVal(BinaryOperators.Mod(lhs, rhs).term)
    case exp : Etypeconv => {
      evalHelp(exp.exp_)
      pushVal(popVal convertToType context.getType(exp.type_name_))
    }
    case _ : Epreinc | _ : Epredec =>
      val (expToUpdate, op) = exp match {
        case e: Epreinc => (e.exp_, +1)
        case e: Epredec => (e.exp_, -1)
      }

      evalHelp(expToUpdate)
      maybeOutputClause(Some(getSourceInfo(exp)))
      val newValue = popVal mapTerm (_ + op)
      pushVal(newValue)
      implicit val symex: Symex = this
      getAssignmentTarget(expToUpdate).update(newValue)

    case _ : Epostinc | _ : Epostdec =>
      val (expToUpdate, op) = exp match {
        case e: Epostinc => (e.exp_, +1)
        case e: Epostdec => (e.exp_, -1)
      }

      evalHelp(expToUpdate)
      maybeOutputClause(Some(getSourceInfo(exp)))
      val newValue = topVal mapTerm (_ + op)
      implicit val symex: Symex = this
      getAssignmentTarget(expToUpdate).update(newValue)


    case exp : Epreop =>
      val srcInfo = Some(getSourceInfo(exp))
      evalHelp(exp.exp_)
      exp.unary_operator_ match {
        case _ : Address    =>
          topVal.toTerm match {
            case fieldFun: IFunApp
              if !(context.objectGetters contains fieldFun.fun) &&
                 (context.heap.userHeapSelectors exists(_ contains fieldFun.fun)) => // an ADT
              val (fieldNames, rootTerm) = getFieldInfo(fieldFun)
              rootTerm match {
                case Left(c) =>
                  val rootInd: Int = scope.lookupVar(c.name, evalCtx.enclosingFunctionName)
                  val structType = getValue(rootInd, false).typ.asInstanceOf[CCStruct]
                  assert(rootInd > -1 && rootInd < values.size - 1) // todo
                  val ptr = CCStackPointer(rootInd, popVal.typ, structType.getFieldAddress(fieldNames))
                  pushVal(CCTerm.fromTerm(IExpression.Int2ITerm(rootInd), ptr, srcInfo)) //we don't care about the value
                case Right(c) =>
                  throw new UnsupportedCFragmentException(
                    getLineStringShort(srcInfo) +
                    " Stack pointers in combination with heap pointers")
              }
            case f : IFunApp if context.objectGetters contains f.fun =>
              val readFunApp = f.args.head.asInstanceOf[IFunApp] // sth like read(h, ...)
              val scala.Seq(heapTerm, addrTerm) = readFunApp.args
              // todo: below type extraction is not safe!
              val heap = context.heap
              val t = addrTerm match {
                case IFunApp(heap.addressRangeNth, args) => // if nthAddrRange(a, i)
                  val scala.Seq(arrTerm, indTerm) = args
                  // return the addressRange starting from i
                  import heap._
                // TODO: implement this properly by adding an offset to pointers
//                  val newTerm = nthAddrRange(addressRangeNth(arrTerm, indTerm),
//                                             addressRangeSize(arrTerm) - indTerm)
//                  CCTerm.fromTerm(newTerm,
//                         getValue(arrTerm.asInstanceOf[IConstant].c.name,
//                                  evalCtx.enclosingFunctionName).typ, srcInfo)
                  throw new UnsupportedCFragmentException(
                    "There is currently limited support for arrays, " +
                    "we are working on it.")
                case _ =>
                  CCTerm.fromTerm(
                    addrTerm,
                    CCHeapPointer(context.heap,
                                  getValue(addrTerm.asInstanceOf[IConstant].c.name,
                                           evalCtx.enclosingFunctionName).typ), srcInfo)
              }
              popVal
              pushVal(t)

            case IFunApp(f@ExtArray.Select(arrTheory), scala.Seq(arrayTerm, indexTerm)) =>
              throw new UnsupportedCFragmentException(
                getLineString(srcInfo) +
                "Stack pointers to mathematical array fields are not yet supported."
              )

            case _ =>
              val t = if (evalCtx.handlingFunContractArgs) {
                throw new UnsupportedCFragmentException(
                  "Function contracts are currently not supported together " +
                  s"with stack pointers (${exp.line_num}:${exp.col_num})." +
                  s"(Recursive functions are encoded using contracts.)")
              } else {
                val ind = values.indexWhere(v => v == topVal)
                assert(ind > -1 && ind < values.size - 1) // todo
                val ptr = CCStackPointer(ind, popVal.typ, Nil)
                CCTerm.fromTerm(IExpression.Int2ITerm(ind), ptr, srcInfo)
              }
              pushVal(t) //we don't care about the value
          }
        case _ : Indirection =>
          val v = popVal
          v.typ match { // todo: type checking?
            case ptr : CCStackPointer => pushVal(getPointedTerm(ptr))
            case   _ : CCHeapPointer =>
              if(evalCtx.evaluatingLHS) pushVal(v)
              else pushVal(processHeapResult(heapModel.read(v, values, getStaticLocationId(exp))).get)
            case  arr : CCHeapArrayPointer =>
              if(evalCtx.evaluatingLHS) pushVal(v)
              else pushVal(processHeapResult(heapModel.arrayRead(
                v, CCTerm.fromTerm(IIntLit(0), CCInt, srcInfo), values, getStaticLocationId(exp))).get)
            case _ => throw new TranslationException(
              "Cannot dereference non-pointer: " + v.typ + " " + v.toTerm)
          }
        case _ : Plus       => // nothing
        case _ : Negative   =>
          val t = popVal mapTerm (-(_))
          pushVal(CCTerm.fromTerm(t.toTerm, t.typ, srcInfo))
//          case _ : Complement.  Unary_operator ::= "~" ;
        case _ : Logicalneg =>
          pushVal(CCTerm.fromFormula(~popVal.toFormula, CCInt, srcInfo))
      }
    case exp : Ebytesexpr => // Exp15 ::= "sizeof" Exp15;
      val srcInfo = Some(getSourceInfo(exp))
      val inner = eval(exp.exp_)
      pushVal(CCTerm.fromTerm(IdealInt(inner.typ.sizeInBytes), CCUInt, srcInfo))
    case exp : Ebytestype => //  Exp15 ::= "sizeof" "(" Type_name ")";
      val srcInfo = Some(getSourceInfo(exp))
      val typ = context.getType(exp)
      pushVal(CCTerm.fromTerm(IdealInt(typ.sizeInBytes), CCUInt, srcInfo))

//    case exp : Earray.      Exp16 ::= Exp16 "[" Exp "]" ;

    case exp : Efunk =>
      val srcInfo = Some(getSourceInfo(exp))
      // inline the called function
      GetId.orString(exp) match {
        case "reach_error" =>
          /**
           * A special SV-COMP function used in the unreach-call category.
           * We directly rewrite this as `assert(0)` when checking reach safety..
           */
          if(context.propertiesToCheck contains properties.Reachability)
            assertProperty(false, srcInfo, properties.Reachability)
          pushVal(CCTerm.fromFormula(true, CCInt, srcInfo))
        case "abort" =>
          /** Treat abort as assert(0). */
          assertProperty(false, srcInfo, properties.UserAssertion)
          pushVal(CCTerm.fromFormula(true, CCInt, srcInfo))
        case "$HEAP_TYPE_DEFAULT" =>
          /** A builtin to access the default object of the heap */
          pushVal(CCTerm.fromTerm(context.heap.defaultObject,
                                  CCHeapObject(context.heap), srcInfo))
        case name =>
          outputClause(srcInfo)
          handleFunction(name, initPred, 0)
      }

    case exp : Efunkpar =>
      val srcInfo = Some(getSourceInfo(exp))
      GetId.orString(exp) match {
        case "assert" | "static_assert" if exp.listexp_.size == 1 =>
          val property = exp.listexp_.asScala.head match {
            case a : Efunkpar
              if context.uninterpPredDecls contains(GetId.orString(a)) =>
              val args = a.listexp_.asScala.map(exp => atomicEval(exp, evalCtx))
              if(args.exists(a => a.typ.isInstanceOf[CCStackPointer])) {
                throw new TranslationException(
                  getLineStringShort(srcInfo) + " Unsupported operation: " +
                  "stack pointer argument to uninterpreted predicate.")
              }
              val pred = context.uninterpPredDecls(GetId.orString(a))
              context.atom(pred, args.map(_.toTerm).toSeq)
            case interpPred : Efunkpar
              if context.interpPredDefs contains(GetId.orString(interpPred)) =>
              val args    = interpPred.listexp_.asScala.map(
                exp => atomicEval(exp, evalCtx)).map(_.toTerm)
              val formula = context.interpPredDefs(GetId.orString(interpPred))
              // the formula refers to pred arguments as IVariable(index)
              // we need to subsitute those for the actual arguments
              VariableSubstVisitor(formula.toFormula, (args.toList, 0))
            case _ =>
              atomicEvalFormula(exp.listexp_. asScala.head, evalCtx).toFormula
          }
          assertProperty(property, srcInfo, properties.UserAssertion)
          pushVal(CCTerm.fromFormula(true, CCInt, srcInfo))
        case "exit" if exp.listexp_.size == 1 =>
          addGuard(IBoolLit(false))
          pushVal(CCTerm.fromFormula(false, CCInt, srcInfo))
        case "assume" if exp.listexp_.size == 1 =>
          val property = exp.listexp_.asScala.head match {
            case a : Efunkpar
              if context.uninterpPredDecls contains(GetId.orString(a)) =>
              val args = a.listexp_.asScala.map(exp => atomicEval(exp, evalCtx))
                          .map(_.toTerm).toSeq
              val pred = context.uninterpPredDecls(GetId.orString(a))
              context.atom(pred, args)
            case interpPred : Efunkpar
              if context.interpPredDefs contains (GetId.orString(interpPred)) =>
              val args = interpPred.listexp_.asScala.map(
                exp => atomicEval(exp, evalCtx)).map(_.toTerm)
              val formula = context.interpPredDefs(GetId.orString(interpPred))
              // the formula refers to pred arguments as IVariable(index)
              // we need to subsitute those for the actual arguments
              VariableSubstVisitor(formula.toFormula, (args.toList, 0))
            case _ =>
              atomicEvalFormula(exp.listexp_.asScala.head, evalCtx).toFormula
          }
          addGuard(property)
          pushVal(CCTerm.fromFormula(true, CCInt, srcInfo))
        case cmd@("chan_send" | "chan_receive") if (exp.listexp_.size == 1) =>
          val name = GetId.orString(exp.listexp_.asScala.head)
          (context.channels get name) match {
            case Some(chan) => {
              val sync = cmd match {
                case "chan_send"    => ParametricEncoder.Send(chan)
                case "chan_receive" => ParametricEncoder.Receive(chan)
              }
              outputClause(context.newPred(Nil, srcInfo), srcInfo, sync)
              pushVal(CCTerm.fromFormula(true, CCInt, srcInfo))
            }
            case None =>
              throw new TranslationException(
                name + " is not a declared channel")
          }
        case name@("malloc" | "calloc" | "alloca" | "__builtin_alloca")
          if !TriCeraParameters.get.useArraysForHeap => // todo: proper alloca and calloc
          val (typ, allocSize) = exp.listexp_.asScala(0) match {
            case exp : Ebytestype =>
              (context.getType(exp), CCTerm.fromTerm(IIntLit(IdealInt(1)), CCInt, srcInfo))
            //case exp : Ebytesexpr => eval(exp.exp_).typ - handled by preprocessor
            case exp : Etimes =>
              exp.exp_1 match {
                case e : Ebytestype => (context.getType(e), eval(exp.exp_2))
                case e if exp.exp_2.isInstanceOf[Ebytestype] =>
                  (context.getType(exp.exp_2.asInstanceOf[Ebytestype]), eval(e))
                case _ =>
                  throw new UnsupportedCFragmentException(
                    getLineStringShort(srcInfo) +
                    " Unsupported alloc expression: " + (context.printer print exp))
              }
            //case exp : Evar => // allocation in bytes
            case e : Econst => // allocation in bytes
              (CCInt, eval(e)) // todo: add support for char?

            case _ => throw new UnsupportedCFragmentException(
              getLineStringShort(srcInfo) +
              " Unsupported alloc expression: " + (context.printer print exp))
          }

          val arrayLoc = name match {
            case "malloc" | "calloc"           => ArrayLocation.Heap
            case "alloca" | "__builtin_alloca" => ArrayLocation.Stack
          }

          val canAssumeMemorySafety = TriCeraParameters.get.invEncoding match {
            case Some(enc) => enc contains "-fun-"
            case None => false
          }

          val objectTerm = CCTerm.fromTerm(name match {
                                    case "calloc"                                 => typ.getZeroInit
                                    case _ if canAssumeMemorySafety               => typ.getZeroInit
                                    case "malloc" | "alloca" | "__builtin_alloca" => typ.getNonDet
                                  }, typ, srcInfo)

          allocSize match {
            case CCTerm(IIntLit(IdealInt(1)), typ, _, _)
              if typ.isInstanceOf[CCArithType] && !evalCtx.lhsIsArrayPointer
                 && arrayLoc == ArrayLocation.Heap =>
              /**
               * global and stack arrays are allocated using CCHeapArrayPointer,
               * because CCHeapPointer does not distinguish between different
               * allocation types. This difference is needed for correctly
               * checking memory properties (e.g., only heap allocated memory
               * can be freed).
               */

              val allocatedAddr = processHeapResult(
                heapModel.alloc(wrapAsHeapObject(objectTerm), objectTerm.typ, values, getStaticLocationId(exp))).get

              pushVal(allocatedAddr)
            case CCTerm(sizeExp, typ, _, _) if typ.isInstanceOf[CCArithType] =>
              val addressRangeValue =
                processHeapResult(
                  heapModel.batchAlloc(objectTerm, sizeExp, arrayLoc, values)).get

              pushVal(addressRangeValue)
            // case CCTerm.fromTerm(IIntLit(IdealInt(n)), CCInt) =>
            // todo: optimise constant size allocations > 1?
          }
        case name@("malloc" | "calloc" | "alloca" | "__builtin_alloca")
          if TriCeraParameters.get.useArraysForHeap =>
          /**
           * @todo Support checking [[properties.MemValidCleanup]] when using
           *       arrays to model heaps.
           */

          val (typ, allocSize) = exp.listexp_.asScala(0) match {
            case exp : Ebytestype =>
              (context.getType(exp), CCTerm.fromTerm(IIntLit(IdealInt(1)), CCInt, srcInfo))
            //case exp : Ebytesexpr => eval(exp.exp_).typ - handled by preprocessor
            case exp : Etimes =>
              exp.exp_1 match {
                case e : Ebytestype => (context.getType(e), eval(exp.exp_2))
                case e if exp.exp_2.isInstanceOf[Ebytestype] =>
                  (context.getType(exp.exp_2.asInstanceOf[Ebytestype]), eval(e))
                case _ =>
                  throw new UnsupportedCFragmentException(
                    "Unsupported alloc expression: " + (context.printer print exp))
              }
            //case exp : Evar => // allocation in bytes

            case _ => throw new UnsupportedCFragmentException(
              "Unsupported alloc expression: " + (context.printer print exp))
          }

          val (sizeExpr, sizeInt) = allocSize match {
            case CCTerm(IIntLit(IdealInt(n)), typ, _, _)
              if typ.isInstanceOf[CCArithType] && !evalCtx.lhsIsArrayPointer =>
              (Some(allocSize), Some(n))
            case _ =>
              (Some(allocSize), None)
          }

          sizeInt match {
            case Some(1) =>
            // use regular heap model, this is not an array
              val canAssumeMemorySafety = TriCeraParameters.get.invEncoding match {
                case Some(enc) => enc contains "-fun-"
                case None => false
              }

              val objectTerm = CCTerm.fromTerm(name match {
                case "calloc"                                 => typ.getZeroInit
                case _ if canAssumeMemorySafety               => typ.getZeroInit
                case "malloc" | "alloca" | "__builtin_alloca" => typ.getNonDet
              }, typ, srcInfo)

              val allocatedAddr = processHeapResult(
                heapModel.alloc(wrapAsHeapObject(objectTerm), objectTerm.typ, values, getStaticLocationId(exp))).get

              pushVal(allocatedAddr)
            case _ =>
              val arrayLocation = name match {
                case "malloc" | "calloc"           => ArrayLocation.Heap
                case "alloca" | "__builtin_alloca" => ArrayLocation.Stack
              }

              val theory = ExtArray(scala.Seq(CCInt.toSort), typ.toSort) // todo: only 1-d int arrays...
              val arrType = CCArray(typ, sizeExpr, sizeInt, theory, arrayLocation)

              val arrayTerm = CCTerm.fromTerm(name match {
                case "calloc"                                 => arrType.getZeroInit
                case "malloc" | "alloca" | "__builtin_alloca" => arrType.getNonDet
              }, arrType, srcInfo)

              pushVal(arrayTerm)
          }

        case "realloc" =>
          throw new TranslationException("realloc is not supported.")
        case "free" =>
          val ptrExpr = atomicEval(exp.listexp_.asScala.head, evalCtx)
          processHeapResult(heapModel.free(ptrExpr, values, getStaticLocationId(exp)))
          pushVal(CCTerm.fromTerm(0, CCVoid, srcInfo)) // free returns no value, push dummy
        case name =>
          // then we inline the called function

          // evaluate the arguments
          // todo: if we are to handle a function contract, arguments are handled
          // as heap pointers. if the function is to be inlined, then arguments
          // are handled as stack pointers. here we set a flag to notify this
          val handlingFunctionContractArgs = context.functionContexts.contains(name)
          val newEvalCtx = evalCtx
            .withHandlingFunContractArgs(handlingFunctionContractArgs)
            .incrementCallDepth
          for (e <- exp.listexp_.asScala)
            evalHelp(e)(evalSettings, newEvalCtx.withFunctionName(name))

          // substitute fresh variable names (e.g., __eval) with actual function argument names
          val argCount = exp.listexp_.size
          val argNames = context.functionDefs get name match {
            case Some(f) => context.getFunctionArgNames(f)
            case None =>
              context.uninterpPredDecls get name match {
                case Some(predDecl) =>
                  predDecl.argVars.map(_.name)
                case None => Nil
              }
          }
          if(argNames.nonEmpty) {
            val evalVars = scope.LocalVars.getVarsInTopFrame.takeRight(argCount)
            scope.LocalVars.pop(argCount) // remove those vars
            assert(argNames.length == argCount && evalVars.length == argCount)
            val newVars = if (evalVars.exists(v => context.isTermUsedInClauses(v.term))) {
              // todo: replace terms by substituting them if they were added to clauses too!
              evalVars
            } else {
              for ((oldVar, argName) <- evalVars zip argNames) yield {
                val uniqueArgName = name + "`" + argName
                new CCVar(uniqueArgName, oldVar.srcInfo, oldVar.typ,
                          oldVar.storage)
              }
            }
            newVars.foreach(v => scope.LocalVars.addVar(v))
          }
          //////////////////////////////////////////////////////////////////////

          /**
           * @todo Below might be buggy and break when there is more than
           *       one nested call
           */
          if(!handlingFunctionContractArgs || evalCtx.nestedCallDepth == 0)
            outputClause(Some(getSourceInfo(exp)))

          val functionEntry = initPred

          handleFunction(name, functionEntry, argCount)
      }

    case exp : Eselect =>
      val srcInfo = Some(getSourceInfo(exp))
      val subexpr = eval(exp.exp_)
      val rawFieldName = exp.cident_
      subexpr.typ match {
        case structType : CCStruct => // todo a better way
          if(!structType.contains(rawFieldName))
            throw new TranslationException(rawFieldName + " is not a member of "
                                           + structType + "!")
          val ind = structType.getFieldIndex(rawFieldName)
          val fieldType = structType.getFieldType(ind)
          val sel = structType.getADTSelector(ind)
          pushVal(CCTerm.fromTerm(sel(subexpr.toTerm), fieldType, srcInfo))
        case _ =>
          throw new TranslationException("Trying to access field '." +
                                         rawFieldName + "' of a variable which is not a struct.")
      }

    case exp : Epoint =>
      val srcInfo = Some(getSourceInfo(exp))
      val subexpr = eval(exp.exp_)
      val rawFieldName = exp.cident_
      val term = subexpr.typ match {
        case ptrType : CCStackPointer => getPointedTerm(ptrType)
        case _ : CCHeapPointer =>  //todo: error here if field is null
          processHeapResult(heapModel.read(subexpr, values, getStaticLocationId(exp))).get
        case _ => throw new TranslationException(
          "Trying to access field '->" + rawFieldName + "' of non pointer.")
      }
      val structType = term.typ match {
        case typ : CCStruct => typ
        case CCStructField(name, structs) => structs(name)
        case typ => throw new TranslationException("Epoint is currently " +
                                                   "only implemented for structs, not " + typ + ": " +
                                                   (context.printer print exp))
      }
      if(!structType.contains(rawFieldName))
        throw new TranslationException(rawFieldName + " is not a member of "
                                       + structType + "!")
      val ind = structType.getFieldIndex(rawFieldName)
      val fieldType = structType.getFieldType(ind)
      val sel = structType.getADTSelector(ind)
      pushVal(CCTerm.fromTerm(sel(term.toTerm), fieldType, srcInfo))

    case exp : Evar =>
      // todo: Unify with EvarWithType, they should always be treated the same.
      val name = exp.cident_
      name match {
        // TODO: FIX!!
        case "HEAP_TYPE_DEFAULT" =>
          pushVal(CCTerm.fromTerm(context.heap.defaultObject,
                                  CCHeapObject(context.heap), Some(getSourceInfo(exp))))
        case _ =>
          pushVal(scope.lookupVarNoException(name, evalCtx.enclosingFunctionName) match {
                    case -1 =>
                      (context.enumeratorDefs get name) match {
                        case Some(e) => e
                        case None => throw new TranslationException(
                          getLineString(exp) + "Symbol " + name + " is not declared")
                      }
                    case ind =>
                      getValue(ind, false)
                  })
      }


    case exp : EvarWithType =>
      // todo: Unify with Evar, they should always be treated the same.
      val name = exp.cident_
      pushVal(scope.lookupVarNoException(name, evalCtx.enclosingFunctionName) match {
                case -1 =>
                  (context.enumeratorDefs get name) match {
                    case Some(e) => e
                    case None => throw new TranslationException(
                      getLineString(exp) + "Symbol " + name + " is not declared")
                  }
                case ind =>
                  getValue(ind, false)
              })

    case exp : Econst => evalHelp(exp.constant_)
    case exp : Estring => // todo: implement this properly
      warn("ignoring string argument")
      val srcInfo = Some(getSourceInfo(exp))
      pushVal(CCTerm.fromTerm(IIntLit(IdealInt(1)), CCInt, srcInfo))

    case exp : Earray =>
      val srcInfo = Some(getSourceInfo(exp))
      val arrayTerm : CCTerm = eval(exp.exp_1)
      val index : CCTerm = eval(exp.exp_2)

      import IExpression._
      arrayTerm.typ match {
        case _ : CCHeapArrayPointer =>
          pushVal(processHeapResult(heapModel.arrayRead(
            arrayTerm, index, values, getStaticLocationId(exp))).get)
        case array : CCArray => // todo: move to separate method
          val readValue = CCTerm.fromTerm(
            array.arrayTheory.select(arrayTerm.toTerm, index.toTerm),
            array.elementType, srcInfo)
          array.sizeExpr match {
            case Some(expr)
              if context.propertiesToCheck contains properties.MemValidDeref =>
              assertProperty((index.toTerm >= 0) &&&
                             (index.toTerm < expr.toTerm), srcInfo,
                             properties.MemValidDeref)
            case _ => // no safety assertion needed for mathematical arrays
          }
          pushVal(readValue)
        case _ =>
          throw new TranslationException(getLineString(exp) +
                                         arrayTerm + " is not a supported array type - currently only " +
                                         "1-d arrays are supported.")
      }

    // Only one very specific statement expression is support for now:
    // ((void) sizeof(int), ({ if (guard) ; /* empty */ else __assert_fail (...); }));
    // This is used as a macro to implement "assert" in "assert.h", so we reduce it to that.
    case exp : Estmexp =>
      def throwUnsupportedFragment = throw new UnsupportedCFragmentException(
        getLineString(exp) + "Only limited support for statement expressions")
      exp.compound_stm_ match {
        case _ : ScompOne => throw new TranslationException(
          getLineString(exp) + "Empty statement expression.")
        case comp : ScompTwo if comp.liststm_.size() == 1 &&
                          comp.liststm_.asScala.head.isInstanceOf[SelS] =>
          comp.liststm_.asScala.head.asInstanceOf[SelS].selection_stm_ match {
            case ssel : SselTwo if ssel.stm_1.isInstanceOf[ExprS] &&
                                   ssel.stm_2.isInstanceOf[ExprS] =>
              if (!ssel.stm_1.asInstanceOf[ExprS].expression_stm_
                       .isInstanceOf[SexprOne] || // first part is not an empty stm or
                  !ssel.stm_2.asInstanceOf[ExprS].expression_stm_
                       .isInstanceOf[SexprTwo])   // second part is an empty stm
                throwUnsupportedFragment
              val lastExp = ssel.stm_2.asInstanceOf[ExprS].expression_stm_
                                .asInstanceOf[SexprTwo].exp_
              lastExp match {
                case funExp : Efunkpar =>
                  val funName = asLValue(funExp.exp_)
                  funName match {
                    case "__assert_fail" =>
                      // transform the whole thing to an assert statement
                      val assertArgList = new ListExp()
                      assertArgList.add(ssel.exp_) // add the guard as arg
                      evalHelp(new Efunkpar(new Evar("assert"), assertArgList))
                    case _ => throwUnsupportedFragment
                  }
                case _ => throwUnsupportedFragment
              }
            case _ => throwUnsupportedFragment
          }
        case _ => throwUnsupportedFragment
      }

    case _ =>
      throw new TranslationException(getLineString(exp) +
                                     "Expression currently not supported by TriCera: " +
                                     (context.printer print exp))
  }

  private def handleFunction(name : String,
                             functionEntry : CCPredicate,
                             argCount : Int) =
    context.functionContexts get name match {
      case Some(ctx) =>
        // use the contract of the function
//          assert(!(pointerArgs exists (_.isInstanceOf[CCStackPointer])),
//                 "function contracts do not support pointer arguments yet")

        val funDef = context.functionDefs(name)

        var argTerms : List[ITerm] = List()
        for (_ <- 0 until argCount)
          argTerms = popVal.toTerm :: argTerms

        val postGlobalVars : scala.Seq[ITerm] = // todo : use ctx postglobal?
          (for (v <- scope.GlobalVars.vars) yield {
            if (v.isStatic) {
              throw new TranslationException(
                "Static variables with contracts are not supported yet.")
              // todo: this should be easy to support, need to distinguish
              //       at a few locations the static variables belonging to
              //       that function only.
            }
            IExpression.i(v.sort newConstant(v.name + Literals.postExecSuffix)) //
            // todo: refactor
          }).toSeq

        val globals : scala.Seq[ITerm] =
          for (n <- 0 until scope.GlobalVars.size)
            yield getValue(n, false).toTerm

        val prePredArgs : scala.Seq[ITerm] = globals ++ argTerms

        val resVar : scala.Seq[CCVar] = scope.getResVar(context.getType(funDef))
        val postPredArgs : scala.Seq[ITerm] =
          prePredArgs ++ postGlobalVars ++ resVar.map(c => IConstant(c.term))

        val preAtom  = ctx.prePred(prePredArgs)
        val postAtom = ctx.postPred(postPredArgs)

        assertProperty(preAtom, functionEntry.srcInfo,
                       properties.FunctionPrecondition(name,functionEntry.srcInfo))

        addGuard(postAtom)

        for (((c, t), n) <- (postGlobalVars.iterator zip
                             scope.GlobalVars.formalTypes.iterator).zipWithIndex)
          setValue(n, CCTerm.fromTerm(c, t, None)) // todo: srcInfo?

        resVar match {
          case scala.Seq(v) => pushVal(CCTerm.fromTerm(v.term, v.typ, v.srcInfo))
          case scala.Seq()  => pushVal(CCTerm.fromTerm(0, CCVoid, None)) // push a dummy result
        }
      case None =>
        context.uninterpPredDecls get name match {
          case Some(predDecl) =>
            var argTerms : List[ITerm] = List()
            for (_ <- 0 until argCount) {
              argTerms = popVal.toTerm :: argTerms
            }
            pushVal(CCTerm.fromFormula(predDecl(argTerms), CCInt, None)) // todo:srcInfo
          case None =>
            val args =
              (for (_ <- 0 until argCount) yield popVal.typ).toList.reverse
            // get rid of the local variables, which are later
            // replaced with the formal arguments
            // pointer arguments are saved and passed on
            callFunctionInlining(name, functionEntry, args)
        }
    }

  private def callFunctionInlining(name : String,
                                   functionEntry : CCPredicate,
                                   pointerArgs : List[CCType] = Nil) =
    context.functionDefs get name match {
      case Some(fundef) =>
        val typ = context.getType(fundef)
        val isNoReturn = typ == CCVoid
        val exitVar =
          if (isNoReturn) Nil
          else List(new CCVar("_" + name + "Ret", None, typ, AutoStorage)) // todo: return line no?
        val srcInfo = Some(FuncDef(fundef).sourceInfo)
        val functionExit = context.newPred(exitVar, srcInfo) // todo: return line no?

        context.inlineFunction(fundef, functionEntry, functionExit, pointerArgs,
                               isNoReturn, name)

        // reserve an argument for the function result

        if (typ == CCVoid)
          pushFormalVal(CCInt, srcInfo)
        else
          pushFormalVal(typ, srcInfo)
        resetFields(functionExit)
      case None => (context.functionDecls get name) match {
        case Some((fundecl, typ)) =>
          if (!name.contains("__VERIFIER_nondet") &&
              !context.warnedFunctionNames.contains(name)) {
            warn("no definition of function \"" + name + "\" available")
            context.warnedFunctionNames += name
          }
          pushFormalVal(typ, Some(getSourceInfo(fundecl)))
        case None =>
          throw new TranslationException(
            "Function " + name + " is not declared")
      }
    }

  private def checkPointerIntComparison(t1 : CCTerm, t2 : CCTerm) :
  (CCTerm, CCTerm) = {
    (t1.typ, t2.typ) match {
      case (_ : CCHeapPointer, _ : CCArithType) =>
        if (t2.toTerm != IIntLit(IdealInt(0)))
          throw new TranslationException("Pointers can only compared with `null` or `0`. " +
                                         getLineString(t2.srcInfo))
        else {
          val actualT2 = if(TriCeraParameters.get.invEncoding.isEmpty)
                           context.heap.nullAddr()
                         else t2.toTerm
          (t1, CCTerm.fromTerm(actualT2, t1.typ, t1.srcInfo)) // 0 to nullAddr()
        }
      case (_: CCArithType, _: CCHeapPointer) =>
        if (t1.toTerm != IIntLit(IdealInt(0)))
          throw new TranslationException("Pointers can only compared with `null` or `0`. " +
                                         getLineString(t2.srcInfo))
        else {
          val actualT1 = if(TriCeraParameters.get.invEncoding.isEmpty)
                           context.heap.nullAddr()
                         else t1.toTerm
          (CCTerm.fromTerm(actualT1, t2.typ, t2.srcInfo), t2) // 0 to nullAddr()
        }
      case _ => (t1, t2)
    }
  }

  private def evalBinExpArgs(left : Exp, right : Exp)
                            (implicit evalSettings : EvalSettings,
                             evalContext  : EvalContext) :
  (CCTerm, CCTerm) = {
    val (lhs, rhs) =
      if (evalSettings.noClausesForExprs) {
        (eval(left), eval(right))
      } else {
        // Do not push/pop lhs if it is a simple constant.
        val maybeLHS = eval(left) match {
          case lhs@CCTerm(IIntLit(v), _, _, _) => Some(lhs)
          case lhs =>
            pushVal(lhs)
            None
        }
        maybeOutputClause(Some(getSourceInfo(left)))
        evalHelp(right)
        val rhs = popVal
        val lhs = maybeLHS match {
          case Some(lhs) => lhs
          case None => popVal
        }
        (lhs, rhs)
      }
    checkPointerIntComparison(lhs, rhs)
  }

  ////////////////////////////////////////////////////////////////////////////

  private def evalHelp(constant : Constant) : Unit = {
    val srcInfo = Some(getSourceInfo(constant))
    constant match {
//      case constant : Efloat.        Constant ::= Double;
      case constant : Echar =>
        pushVal(CCTerm.fromTerm(IdealInt(constant.char_.toInt), CCInt, srcInfo))
      case constant : Eunsigned =>
        pushVal(CCTerm.fromTerm(IdealInt(
          constant.unsigned_.substring(
            0, constant.unsigned_.size - 1)), CCUInt, srcInfo))
      case constant : Elong =>
        pushVal(CCTerm.fromTerm(IdealInt(
          constant.long_.substring(
            0, constant.long_.size - 1)), CCLong, srcInfo))
      case constant : Eunsignlong =>
        pushVal(CCTerm.fromTerm(IdealInt(
          constant.unsignedlong_.substring(
            0, constant.unsignedlong_.size - 2)), CCULong, srcInfo))
      case constant : Ehexadec =>
        pushVal(CCTerm.fromTerm(IdealInt(
          constant.hexadecimal_ substring 2, 16), CCInt, srcInfo))
      case constant : Ehexaunsign =>
        pushVal(CCTerm.fromTerm(IdealInt(constant.hexunsigned_.substring(
          2, constant.hexunsigned_.size - 1), 16), CCUInt, srcInfo))
      case constant : Ehexalong =>
        pushVal(CCTerm.fromTerm(IdealInt(constant.hexlong_.substring(
          2, constant.hexlong_.size - 1), 16), CCLong, srcInfo))
      case constant : Ehexaunslong =>
        pushVal(CCTerm.fromTerm(IdealInt(constant.hexunslong_.substring(
          2, constant.hexunslong_.size - 2), 16), CCULong, srcInfo))
      case constant : Eoctal =>
        pushVal(CCTerm.fromTerm(IdealInt(constant.octal_, 8), CCInt, srcInfo))
//      case constant : Eoctalunsign.  Constant ::= OctalUnsigned;
      case constant : Eoctallong =>
        pushVal(CCTerm.fromTerm(IdealInt(constant.octallong_.substring(
          0, constant.octallong_.size - 1), 8), CCLong, srcInfo))
//      case constant : Eoctalunslong. Constant ::= OctalUnsLong;
//      case constant : Ecdouble.      Constant ::= CDouble;
//      case constant : Ecfloat.       Constant ::= CFloat;
//      case constant : Eclongdouble.  Constant ::= CLongDouble;
      case constant : Eint =>
        pushVal(CCTerm.fromTerm(IExpression.i(IdealInt(
          constant.unboundedinteger_)), CCInt, srcInfo))
      case constant => throw new TranslationException(
        "Unimplemented type: " + constant.getClass)
    }
  }
}<|MERGE_RESOLUTION|>--- conflicted
+++ resolved
@@ -593,7 +593,6 @@
             case sf : CCStructField => sf.structs(sf.structName)
             case _ => throw new TranslationException(
               "Pointer does not point to a struct type.")
-<<<<<<< HEAD
           }
 
           val fieldAddress = getFieldAddress(structType, path)
@@ -610,24 +609,6 @@
             case _ => newValue2
           }
 
-=======
-          }
-
-          val fieldAddress = getFieldAddress(structType, path)
-          val fieldTerm = structType.getFieldTerm(baseLHSVal, fieldAddress)
-          val actualRhsVal = newValue match { // must match on newValue, not newValue2
-            case CCTerm(_, _: CCStackPointer, srcInfo, _) =>
-              throw new UnsupportedCFragmentException(
-                getLineStringShort(srcInfo) + " Only limited support for stack pointers")
-            case CCTerm(IIntLit(value), _, _, _) if isHeapPointer(fieldTerm) =>
-              if (value.intValue != 0) {
-                throw new TranslationException("Pointer assignment only supports 0 (NULL)")
-              } else CCTerm.fromTerm(
-                context.heap.nullAddr(), CCHeapPointer(context.heap, fieldTerm.typ), newValue.srcInfo)
-            case _ => newValue2
-          }
-
->>>>>>> 4d1a7216
           if (structType.sels.size > 1 || path.size > 1) {
             pushVal(baseLHSVal) // keep the address to be written in case we generate clauses
             pushVal(actualRhsVal)
