--- conflicted
+++ resolved
@@ -63,11 +63,8 @@
 
   var useArraysForHeap : Boolean = false
 
-<<<<<<< HEAD
   var onlyExtQuans : Boolean = false
 
-=======
->>>>>>> 068423b5
   var devMode : Boolean = false
 
   var displayACSL = false
@@ -125,12 +122,8 @@
     case "-acsl" :: rest => displayACSL = true; parseArgs(rest)
 
     case "-memtrack" :: rest => shouldTrackMemory = true; parseArgs(rest)
-<<<<<<< HEAD
-    case "-heaparrays" :: rest => useArraysForHeap = true; parseArgs(rest)
+    case "-mathArrays" :: rest => useArraysForHeap = true; parseArgs(rest)
     case "-onlyexq" :: rest => onlyExtQuans = true; parseArgs(rest)
-=======
-    case "-mathArrays" :: rest => useArraysForHeap = true; parseArgs(rest)
->>>>>>> 068423b5
 
     case "-abstract" :: rest => templateBasedInterpolation = true; parseArgs(rest)
     case "-abstractPO" :: rest => {
@@ -313,11 +306,7 @@
       " -noSlicing\tDisable slicing of clauses\n" +
       " -hints:f\tRead initial predicates and abstraction templates from a file\n" +
       "\n" +
-<<<<<<< HEAD
       //          " -abstract\tUse interpolation abstraction for better interpolants (default)\n" +
-      " -pHints\t\tPrint initial predicates and abstraction templates\n" +
-=======
->>>>>>> 068423b5
       " -abstract:t\tInterp. abstraction: off, manual, term, oct,\n" +
       "            \t                     relEqs (default), relIneqs\n" +
       " -abstractTO:t\tTimeout (s) for abstraction search (default: 2.0)\n" +
