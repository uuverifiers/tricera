--- conflicted
+++ resolved
@@ -105,14 +105,6 @@
 
   //////////////////////////////////////////////////////////////////////////////
 
-<<<<<<< HEAD
-  class ParseException(msg : String) extends Exception(msg)
-  class TranslationException(msg : String) extends Exception(msg)
-  class ExtendedQuantifierException(msg : String) extends Exception(msg)
-  object NeedsTimeException extends Exception
-
-=======
->>>>>>> 068423b5
   val heapTermName = "@h"
 
   object ArithmeticMode extends Enumeration {
@@ -120,413 +112,8 @@
   }
   //////////////////////////////////////////////////////////////////////////////
 
-<<<<<<< HEAD
-  // todo: maybe make private to package?
-  abstract sealed class CCType (arithmeticMode : ArithmeticMode.Value) {
-    def shortName : String
-
-    import ModuloArithmetic._
-
-    // todo: make this abstract. nice to have them all in the same place but would lead to runtime errors if there are missing cases.
-    def toSort : Sort = arithmeticMode match {
-      case ArithmeticMode.Mathematical => this match {
-        case typ : CCArithType if typ.isUnsigned => Sort.Nat
-        case CCDuration() => Sort.Nat
-        case CCHeap(heap) => heap.HeapSort
-        case CCStackPointer(_, _, _) => Sort.Integer
-        case CCHeapPointer(heap, _) => heap.AddressSort
-        case CCHeapArrayPointer(heap, _, _) => heap.addressRangeSort
-        case CCArray(_, _, _, s, _) => s.sort
-        case CCStruct(ctor, _) => ctor.resSort
-        case CCStructField(n, s) => s(n).ctor.resSort
-        case CCIntEnum(_, _) => Sort.Integer
-        case _ => Sort.Integer
-      }
-      case ArithmeticMode.ILP32 => this match {
-        case CCInt() => SignedBVSort(32)
-        case CCUInt() => UnsignedBVSort(32)
-        case CCLong() => SignedBVSort(32)
-        case CCULong() => UnsignedBVSort(32)
-        case CCLongLong() => SignedBVSort(64)
-        case CCULongLong() => UnsignedBVSort(64)
-        case CCDuration() => Sort.Nat
-        case CCHeap(heap) => heap.HeapSort
-        case CCStackPointer(_, _, _) => Sort.Integer
-        case CCHeapPointer(heap, _) => heap.AddressSort
-        case CCArray(_, _, _, s, _) => s.sort
-        case CCHeapArrayPointer(heap, _, _) => heap.addressRangeSort
-        case CCStruct(ctor, _) => ctor.resSort
-        case CCStructField(n, s) => s(n).ctor.resSort
-        case CCIntEnum(_, _) => Sort.Integer
-        case _ => Sort.Integer
-      }
-      case ArithmeticMode.LP64 => this match {
-        case CCInt() => SignedBVSort(32)
-        case CCUInt() => UnsignedBVSort(32)
-        case CCLong() => SignedBVSort(64)
-        case CCULong() => UnsignedBVSort(64)
-        case CCLongLong() => SignedBVSort(64)
-        case CCULongLong() => UnsignedBVSort(64)
-        case CCDuration() => Sort.Nat
-        case CCHeap(heap) => heap.HeapSort
-        case CCStackPointer(_, _, _) => Sort.Integer
-        case CCHeapPointer(heap, _) => heap.AddressSort
-        case CCHeapArrayPointer(heap, _, _) => heap.addressRangeSort
-        case CCArray(_, _, _, s, _) => s.sort
-        case CCStruct(ctor, _) => ctor.resSort
-        case CCStructField(n, s) => s(n).ctor.resSort
-        case CCIntEnum(_, _) => Sort.Integer
-        case _ => Sort.Integer
-      }
-      case ArithmeticMode.LLP64 => this match {
-        case CCInt() => SignedBVSort(32)
-        case CCUInt() => UnsignedBVSort(32)
-        case CCLong() => SignedBVSort(32)
-        case CCULong() => UnsignedBVSort(32)
-        case CCLongLong() => SignedBVSort(64)
-        case CCULongLong() => UnsignedBVSort(64)
-        case CCDuration() => Sort.Nat
-        case CCHeap(heap) => heap.HeapSort
-        case CCStackPointer(_, _, _) => Sort.Integer
-        case CCHeapPointer(heap, _) => heap.AddressSort
-        case CCHeapArrayPointer(heap, _, _) => heap.addressRangeSort
-        case CCArray(_, _, _, s, _) => s.sort
-        case CCStruct(ctor, _) => ctor.resSort
-        case CCStructField(n, s) => s(n).ctor.resSort
-        case CCIntEnum(_, _) => Sort.Integer
-        case _ => Sort.Integer
-      }
-    }
-
-    def rangePred(t : ITerm) : IFormula =
-      toSort match {
-        case Sort.Nat =>
-          t >= 0
-        case ModSort(lower, upper) =>
-          t >= lower & t <= upper
-        case _ => true // includes Integer, HeapAddress, ADTs
-      }
-
-    def range : (Option[IdealInt], Option[IdealInt]) = {
-      toSort match {
-        case Sort.Nat => (Some(IdealInt(0)), None)
-        case Sort.Integer => (None, None)
-        case ModSort(lower, upper) =>
-          (Some(lower), Some(upper))
-        case otherSort =>
-          throw new TranslationException("Do not know how to get range for " +
-            " sort " + otherSort)
-      }
-    }
-
-    def newConstant(name : String) : ConstantTerm = toSort newConstant name
-
-    def cast(t : ITerm) : ITerm = toSort match {
-      case s : ModSort => cast2Sort(s, t)
-      case _ => t
-    }
-
-    def cast2Unsigned(t : ITerm) : ITerm = toSort match {
-      case SignedBVSort(n) => cast2UnsignedBV(n, t)
-      case _ => t
-    }
-
-    def cast(e : CCExpr) : CCExpr = e match {
-      case CCTerm(t, _, srcInfo)    => CCTerm(cast(t), this, srcInfo)
-      case CCFormula(f, _, srcInfo) => CCFormula(f, this, srcInfo)
-    }
-
-    def getNonDet : ITerm =
-      new SortedConstantTerm("_", toSort)
-
-    // todo: make this abstract
-    def getZeroInit : ITerm = this match {
-      case structType : CCStruct =>
-        import IExpression._
-        val const: IndexedSeq[ITerm] =
-          for ((_, fieldType) <- structType.sels) yield
-            fieldType match {
-              case CCStructField(name, structs) => structs(name).getZeroInit
-              case _ => fieldType.getZeroInit
-            }
-        structType.ctor(const: _*)
-      case CCHeapPointer(heap, _) => heap.nullAddr()
-      case CCHeapArrayPointer(heap, _, _) => // todo: start = null, but size 0 or 1?
-        heap.addressRangeCtor(heap.nullAddr(), IIntLit(1))
-      case CCArray(_, _, _, arrayTheory, _) => arrayTheory.const(0)
-      case _ => IIntLit(0)
-    }
-  }
-
-  abstract class CCArithType(arithmeticMode : ArithmeticMode.Value)
-    extends CCType(arithmeticMode) {
-    val UNSIGNED_RANGE : IdealInt
-    val isUnsigned : Boolean
-  }
-  case class CCVoid()(implicit arithmeticMode : ArithmeticMode.Value)
-    extends CCType(arithmeticMode) {
-    override def toString : String = "void"
-    def shortName = "void"
-  }
-  case class CCInt()(implicit arithmeticMode : ArithmeticMode.Value)
-    extends CCArithType(arithmeticMode) {
-    override def toString : String = "int"
-    def shortName = "int"
-    val UNSIGNED_RANGE : IdealInt = IdealInt("FFFFFFFF", 16) // 32bit
-    val isUnsigned : Boolean = false
-  }
-  case class CCUInt()(implicit arithmeticMode : ArithmeticMode.Value)
-    extends CCArithType(arithmeticMode) {
-    override def toString : String = "unsigned int"
-    def shortName = "uint"
-    val UNSIGNED_RANGE : IdealInt = IdealInt("FFFFFFFF", 16) // 32bit
-    val isUnsigned : Boolean = true
-  }
-  case class CCLong()(implicit arithmeticMode : ArithmeticMode.Value)
-    extends CCArithType(arithmeticMode) {
-    override def toString : String = "long"
-    def shortName = "long"
-    val UNSIGNED_RANGE : IdealInt = IdealInt("FFFFFFFFFFFFFFFF", 16) // 64bit
-    val isUnsigned : Boolean = false
-  }
-  case class CCULong()(implicit arithmeticMode : ArithmeticMode.Value)
-    extends CCArithType(arithmeticMode) {
-    override def toString : String = "unsigned long"
-    def shortName = "ulong"
-    val UNSIGNED_RANGE : IdealInt = IdealInt("FFFFFFFFFFFFFFFF", 16) // 64bit
-    val isUnsigned : Boolean = true
-  }
-  case class CCLongLong()(implicit arithmeticMode : ArithmeticMode.Value)
-    extends CCArithType(arithmeticMode) {
-    override def toString : String = "long long"
-    def shortName = "llong"
-    val UNSIGNED_RANGE : IdealInt = IdealInt("FFFFFFFFFFFFFFFF", 16) // 64bit
-    val isUnsigned : Boolean = false
-  }
-  case class CCULongLong()(implicit arithmeticMode : ArithmeticMode.Value)
-    extends CCArithType(arithmeticMode) {
-    override def toString : String = "unsigned long long"
-    def shortName = "ullong"
-    val UNSIGNED_RANGE : IdealInt = IdealInt("FFFFFFFFFFFFFFFF", 16) // 64bit
-    val isUnsigned : Boolean = true
-  }
-
-  case class CCHeap(heap : Heap)
-                   (implicit arithmeticMode : ArithmeticMode.Value)
-    extends CCType(arithmeticMode) {
-    override def toString : String = heap.toString
-    def shortName = "heap"
-  }
-
-  /**
-   * typ is either an index into structInfos (if ADT type), or a CCType
-   * ptrDepth 0 => not a pointer, 1 => *, 2 => **, ...*/
-  case class FieldInfo(name : String,
-                               typ : Either[Integer, CCType],
-                               ptrDepth : Integer)
-  case class StructInfo(name : String, fieldInfos : Seq[FieldInfo])
-
-  case class CCStructField(structName : String,
-                           structs    : MHashMap[String, CCStruct])
-                          (implicit arithmeticMode : ArithmeticMode.Value)
-    extends CCType(arithmeticMode){
-    override def toString : String = "field with type: " + structName
-    def shortName = "field:" + structName
-  }
-  case class CCStruct(ctor : MonoSortedIFunction,
-                      sels : IndexedSeq[(MonoSortedIFunction, CCType)])
-                     (implicit arithmeticMode : ArithmeticMode.Value)
-    extends CCType(arithmeticMode){
-    override def toString : String =
-      "struct " + ctor.name + ": (" +sels.mkString + ")"
-    def shortName = ctor.name
-    def getFieldIndex(name: String) =  sels.indexWhere(_._1.name == name)
-    def getFieldAddress (nestedName: List[String]) : List[Int] =
-      nestedName match{
-        case hd::Nil => getFieldIndex(hd) :: Nil
-        case hd::tl => {
-          val ind = getFieldIndex(hd)
-          val typ = getFieldType(ind).asInstanceOf[CCStruct]
-          ind :: typ.getFieldAddress(tl)
-        }
-        case Nil => Nil // not possible to reach
-      }
-    def getFieldType(ind: Int) : CCType = sels(ind)._2 match {
-      case CCStructField(name, structs) => structs(name)
-      case typ => typ
-    }
-    def getFieldType(fieldAddress: List[Int]) : CCType =
-      fieldAddress match{
-        case hd::Nil => getFieldType(hd)
-        case hd::tl => getFieldType(hd).asInstanceOf[CCStruct].getFieldType(tl)
-        case Nil => throw new TranslationException("Field type requested with" +
-          "empty field index!")
-      }
-
-    def contains(fieldName: String) = getFieldIndex(fieldName) != -1
-    def getFieldTerm(t: ITerm, fieldAddress: List[Int]) : ITerm = {
-      val hd :: tl = fieldAddress
-      val sel = getADTSelector(hd)
-      getFieldType(hd) match {
-        case nested : CCStructField =>
-          tl match {
-            case Nil => sel(t)
-            case _ => nested.structs(nested.structName).getFieldTerm (sel(t), tl)
-          }
-        case nested : CCStruct => // todo: simplify
-          tl match {
-            case Nil => sel(t)
-            case _ => nested.getFieldTerm (sel(t), tl)
-          }
-        case _ => sel(t)
-      }
-    }
-    def setFieldTerm(rootTerm: ITerm, setVal: ITerm,
-                     fieldAddress: List[Int]) : ITerm = {
-      fieldAddress match {
-        case hd :: tl => {
-          val childTerm = getFieldType(hd) match {
-            case nx : CCStruct if tl != Nil =>
-              nx.setFieldTerm(getADTSelector(hd)(rootTerm), setVal, tl)
-            case nx : CCStructField if tl != Nil =>
-              nx.structs(nx.structName).setFieldTerm(
-                getADTSelector(hd)(rootTerm), setVal, tl)
-            //case nx: CCStruct if tl!= Nil =>
-            //    nx.setFieldTerm(getADTSelector(hd)(rootTerm), setVal, tl)
-            case _ => setVal
-          }
-          val const =
-            for (n <- sels.indices) yield {
-              if (n == hd) childTerm
-              else getADTSelector(n)(rootTerm)
-            }
-          ctor(const: _*).asInstanceOf[ITerm]
-        }
-        case Nil => throw new TranslationException("setFieldTerm called with" +
-          " empty List!")
-      }
-    }
-
-    def getADTSelector(ind: Int) : MonoSortedIFunction = sels(ind)._1
-
-    // Initializes a struct using a stack and returns the initialized term.
-    // The stack's top value must be the first term of the struct.
-    // The fields are initialized left to right depth-first.
-    // If there are not enough values to initialize all the fields, then the
-    // remaining fields are initialized to 0.
-    def getInitialized(values: Stack[ITerm]): ITerm = {
-      import IExpression._
-      val const: IndexedSeq[ITerm] =
-        for (field <- sels) yield
-          field._2 match {
-            case CCStructField(name,structs) =>
-              structs(name).getInitialized(values)
-            case s : CCStruct => s.getInitialized(values)
-            case CCHeapPointer(h, _) =>
-              if (values.isEmpty) h.nullAddr() else values.pop()
-            case CCHeapArrayPointer(h, _, _) =>
-              throw new TranslationException("Heap arrays inside structs are" +
-                "not supported.")
-              ???
-              if (values.isEmpty)
-                h.addressRangeCtor(h.nullAddr(), IIntLit(1))
-              else values.pop()
-            case CCArray(elemTyp, sizeExpr, Some(arraySize), arrayTheory, arrayLocation) => // todo: use arrLoc?
-              val initialArrayTerm = new SortedConstantTerm(field._1.name, arrayTheory.objSort)
-              def arrayBatchStore(arr : ITerm, ind : Int, n : Int) : ITerm = {
-                if(ind >= n)
-                  arr else {
-                  val innerArr = arrayTheory.store(arr, Int2ITerm(ind),
-                    if (values.isEmpty) {
-                      if (elemTyp.isInstanceOf[CCArithType]) {
-                        IIntLit(0)
-                        // todo: use actual sorts! need rich types here
-                      } else {
-                        throw new TranslationException("")
-                        // todo: this can be supported if we have access to
-                        //   rich types here
-                      }
-                    }
-                    else values.pop())
-                  arrayBatchStore(innerArr, ind + 1, n)
-                }
-              }
-              arrayBatchStore(initialArrayTerm, 0, arraySize)
-            case _ => if (values.isEmpty) Int2ITerm(0) else values.pop()
-          }
-      ctor(const: _*)
-    }
-  }
-
-  /**
-   * Type for enums that are directly mapped to integers
-   */
-  case class CCIntEnum(name: String,
-                       enumerators: Seq[(String, IdealInt)])
-                      (implicit arithmeticMode : ArithmeticMode.Value)
-    extends CCType(arithmeticMode){
-    override def toString : String =
-      "enum-int " + name + ": (" + enumerators.mkString + ")"
-    def shortName = name
-  }
-
-  abstract sealed class CCPointer(typ : CCType)
-                                 (implicit arithmeticMode : ArithmeticMode.Value)
-    extends CCType(arithmeticMode) {
-    def shortName = typ.shortName + "*"
-  }
-  case class CCStackPointer(targetInd    : Int, typ : CCType,
-                            fieldAddress : List[Int] = Nil)
-                           (implicit arithmeticMode : ArithmeticMode.Value)
-    extends CCPointer(typ) {
-    override def toString : String = typ.shortName +
-      " pointer (to: " + targetInd + ")"
-
-  }
-
-  // todo: how to support heap pointers to adt fields? should we?
-  // e.g.: what does &(p->x) return when p is a heap pointer?
-  //       needs to be a Heap.Address along with a way to reach the field
-  //       maybe another class for this? CCHeapADTFieldPointer...
-  case class CCHeapPointer(heap : Heap,
-                           typ : CCType)
-                          (implicit arithmeticMode : ArithmeticMode.Value)
-    extends CCPointer(typ) {
-    override def toString : String = typ.shortName + " pointer to heap"
-  }
-
-  // arrays on the heap do not get automatically freed.
-  // global arrays get automatically freed (as they are not really on the heap)
-  //   when the main function returns.
-  // "alloca" and stack arrays get automatically freed when the calling function returns.
-  object ArrayLocation extends Enumeration {
-    type ArrayLocation = Value
-    val GlobalArray, StackArray, HeapArray = Value
-  }
-  import ArrayLocation._
-  case class CCHeapArrayPointer(heap : Heap,
-                                elementType   : CCType,
-                                arrayLocation : ArrayLocation)
-                               (implicit arithmeticMode : ArithmeticMode.Value)
-    extends CCType(arithmeticMode) {
-    def shortName = "[]"
-  }
-
-
-  // uses the theory of arrays (and not heaps). this is used for InitArray's
-  // which appear as struct fields (e.g. struct S{int a[4];})
-  // and for mathematical arrays (then sizeExpr and sizeInt can be None).
-  case class CCArray(elementType : CCType, // todo: multidimensional arrays?
-                     sizeExpr    : Option[CCExpr],
-                     sizeInt     : Option[Int],
-                     arrayTheory : ap.theories.ExtArray,
-                     arrayLocation : ArrayLocation)
-                    (implicit arithmeticMode : ArithmeticMode.Value)
-    extends CCType(arithmeticMode) {
-=======
   case class CCClause (clause : HornClauses.Clause,
                        srcInfo : Option[SourceInfo]) { // todo: what else would be useful?
->>>>>>> 068423b5
     override def toString : String =
       clause.toPrologString + (srcInfo match {
         case None => ""
@@ -567,10 +154,6 @@
                         trackMemorySafety : Boolean) {
 
   import CCReader._
-<<<<<<< HEAD
-  import CCReader.ArrayLocation._
-=======
->>>>>>> 068423b5
 
   private val printer = new PrettyPrinterNonStatic
 
@@ -1189,13 +772,8 @@
     val contractFuns : Seq[Afunc] =
       functionAnnotations.filter(_._2.exists(_._1 == ContractGen)).keys.toSeq
 
-<<<<<<< HEAD
-    val funsThatMightHaveACSLContracts : Map[Afunc, Seq[AnnotationInfo]] =
-      functionAnnotations.filter(_._2.exists(_.isInstanceOf[MaybeACSLAnnotation]))
-=======
     val funsThatMightHaveACSLContracts : Map[Afunc, Seq[(AnnotationInfo, SourceInfo)]] =
       functionAnnotations.filter(_._2.exists(_._1.isInstanceOf[MaybeACSLAnnotation]))
->>>>>>> 068423b5
 
     for(fun <- contractFuns ++ funsThatMightHaveACSLContracts.keys) {
       val funDef = FuncDef(fun.function_def_)
@@ -1293,11 +871,7 @@
 
     val annotatedFuns : Map[Afunc, FunctionContract] =
       for ((fun, annots) <- funsThatMightHaveACSLContracts;
-<<<<<<< HEAD
-           annot <- annots if annot.isInstanceOf[MaybeACSLAnnotation]) yield {
-=======
         (annot, srcInfo) <- annots if annot.isInstanceOf[MaybeACSLAnnotation]) yield {
->>>>>>> 068423b5
 
         val name = getName(fun.function_def_)
         val funContext = functionContexts(name)
@@ -1471,12 +1045,8 @@
                 val resVar = getResVar(args.last.typ)
                 var excludedAddresses = i(true)
                 for (arg <- args) arg.typ match {
-<<<<<<< HEAD
-                  case arr: CCHeapArrayPointer if arr.arrayLocation == GlobalArray =>
-=======
                   case arr: CCHeapArrayPointer
                     if arr.arrayLocation == ArrayLocation.Global =>
->>>>>>> 068423b5
                     excludedAddresses = excludedAddresses &&&
                       !heap.within(arg.term, addrVar.term)
                   case _                                         => // nothing
@@ -1662,21 +1232,12 @@
               val (arrayType, initArrayExpr) = {
                 val (arrayLocation, initArrayExpr) = directDecl match {
                   case a: InitArray if isGlobal =>
-<<<<<<< HEAD
-                    (GlobalArray, Some(a.constant_expression_))
-                  case a: InitArray if !isGlobal =>
-                    (StackArray, Some(a.constant_expression_))
-                  case _ => (HeapArray, None)
-                }
-                (CCArray(typeWithPtrs, None, None, ExtArray(Seq(CCInt().toSort), typeWithPtrs.toSort), arrayLocation), initArrayExpr)
-=======
                     (ArrayLocation.Global, Some(a.constant_expression_))
                   case a: InitArray if !isGlobal =>
                     (ArrayLocation.Stack, Some(a.constant_expression_))
                   case _ => (ArrayLocation.Heap, None)
                 }
                 (CCArray(typeWithPtrs, None, None, ExtArray(Seq(CCInt.toSort), typeWithPtrs.toSort), arrayLocation), initArrayExpr)
->>>>>>> 068423b5
               }
               // todo: adjust needsHeap below if an array type does not require heap
               // for instance if we model arrays using the theory of arrays or unroll
@@ -1685,12 +1246,8 @@
                 initArrayExpr = initArrayExpr, srcInfo = initDeclWrapper.sourceInfo)
             case _ : MathArray =>
               CCVarDeclaration(name, CCArray(typeWithPtrs, None, None,
-<<<<<<< HEAD
-                ExtArray(Seq(CCInt().toSort), typeWithPtrs.toSort), if(isGlobal) GlobalArray else HeapArray),
-=======
                 ExtArray(Seq(CCInt.toSort), typeWithPtrs.toSort),
                                              if(isGlobal) ArrayLocation.Global else ArrayLocation.Heap),
->>>>>>> 068423b5
                 initDeclWrapper.maybeInitializer,
                 initDeclWrapper.hints, isArray = true, needsHeap = false,
                 initArrayExpr = None, srcInfo = initDeclWrapper.sourceInfo)
@@ -2117,17 +1674,10 @@
                 " are not supported.")
             case _: Incomplete if !TriCeraParameters.parameters.value.useArraysForHeap =>
               if (!modelHeap) throw NeedsHeapModelException
-<<<<<<< HEAD
-              CCHeapArrayPointer(heap, typ, HeapArray)
-            case _: Incomplete if TriCeraParameters.parameters.value.useArraysForHeap =>
-              CCArray(typ, None, None,
-                ExtArray(Seq(CCInt().toSort), typ.toSort), HeapArray) // todo: only int indexed arrays
-=======
               CCHeapArrayPointer(heap, typ, ArrayLocation.Heap)
             case _: Incomplete if TriCeraParameters.parameters.value.useArraysForHeap =>
               CCArray(typ, None, None,
                 ExtArray(Seq(CCInt.toSort), typ.toSort), ArrayLocation.Heap) // todo: only int indexed arrays
->>>>>>> 068423b5
             case initArray: InitArray =>
               val arraySizeSymex = Symex(null)
               val arraySizeExp = arraySizeSymex.eval(
@@ -2139,12 +1689,8 @@
                   "size specified inside struct definition!")
               }
               CCArray(typ, Some(arraySizeExp), Some(arraySize),
-<<<<<<< HEAD
-                ExtArray(Seq(arraySizeExp.typ.toSort), typ.toSort), HeapArray)
-=======
                 ExtArray(Seq(arraySizeExp.typ.toSort), typ.toSort),
                       ArrayLocation.Heap)
->>>>>>> 068423b5
             case _ => typ
           }
         }
@@ -3217,13 +2763,8 @@
                       "solve this issue.")
                   case arrayPtr2 : CCHeapArrayPointer =>
                     if (arrayPtr1 != arrayPtr2) {
-<<<<<<< HEAD
-                      if (arrayPtr1.arrayLocation == StackArray &&
-                          arrayPtr2.arrayLocation == HeapArray) // -> alloca
-=======
                       if (arrayPtr1.arrayLocation == ArrayLocation.Stack &&
                           arrayPtr2.arrayLocation == ArrayLocation.Heap) // -> alloca
->>>>>>> 068423b5
                         updateVarType(lhsName, arrayPtr1) // todo: replace with a static analysis? we should detect arrays on stack beforehand maybe?
                       else throw new TranslationException(getLineString(exp) +
                         "Unsupported operation: pointer " + lhsName +
@@ -3685,20 +3226,11 @@
           if TriCeraParameters.parameters.value.useArraysForHeap => {
           val (typ, allocSize) = exp.listexp_(0) match {
             case exp : Ebytestype =>
-<<<<<<< HEAD
-              (getType(exp), CCTerm(IIntLit(IdealInt(1)), CCInt(), srcInfo))
-            //case exp : Ebytesexpr => eval(exp.exp_).typ - handled by preprocessor
-            case exp : Etimes =>
-              exp.exp_1 match {
-                case e : Ebytestype =>
-                  (getType(e), eval(exp.exp_2))
-=======
               (getType(exp), CCTerm(IIntLit(IdealInt(1)), CCInt, srcInfo))
             //case exp : Ebytesexpr => eval(exp.exp_).typ - handled by preprocessor
             case exp : Etimes =>
               exp.exp_1 match {
                 case e : Ebytestype => (getType(e), eval(exp.exp_2))
->>>>>>> 068423b5
                 case e if exp.exp_2.isInstanceOf[Ebytestype] =>
                   (getType(exp.exp_2.asInstanceOf[Ebytestype]), eval(e))
                 case _ =>
@@ -3719,19 +3251,11 @@
               (Some(allocSize), None)
           }
           val arrayLocation = name match {
-<<<<<<< HEAD
-            case "malloc" | "calloc"           => HeapArray
-            case "alloca" | "__builtin_alloca" => StackArray
-          }
-
-          val theory = ExtArray(Seq(CCInt().toSort), typ.toSort) // todo: only 1-d int arrays...
-=======
             case "malloc" | "calloc"           => ArrayLocation.Heap
             case "alloca" | "__builtin_alloca" => ArrayLocation.Stack
           }
 
           val theory = ExtArray(Seq(CCInt.toSort), typ.toSort) // todo: only 1-d int arrays...
->>>>>>> 068423b5
           val arrType = CCArray(typ, sizeExpr, sizeInt, theory, arrayLocation)
 
           val arrayTerm = CCTerm(name match {
@@ -3750,8 +3274,7 @@
             throw NeedsHeapModelException
           val t = atomicEval(exp.listexp_.head)
           heapFree(t)
-<<<<<<< HEAD
-          pushVal(CCTerm(0, CCVoid(), srcInfo)) // free returns no value, pushing dummy
+          pushVal(CCTerm(0, CCVoid, srcInfo)) // free returns no value, pushing dummy
         case fun@("\\sum" | "\\max" | "\\min" | "\\numof" | "\\product") =>
           // \sum(a, lo, hi)
           // todo: naive fragile implementation without any checks
@@ -3809,9 +3332,6 @@
             arrayTerm.toTerm, loTerm.toTerm, hiTerm.toTerm),
             arrayType.elementType, srcInfo))
 
-=======
-          pushVal(CCTerm(0, CCVoid, srcInfo)) // free returns no value, pushing dummy
->>>>>>> 068423b5
         case name => {
           // then we inline the called function
 
@@ -3992,7 +3512,7 @@
               case ts : TypeSpec =>
                 ts.type_specifier_ match {
                   case _ : Tint => //TODO: check what size should be int, now assumes sizeof(int) is 4
-                    pushVal(CCTerm(IExpression.i(IdealInt("4")), CCInt(),
+                    pushVal(CCTerm(IExpression.i(IdealInt("4")), CCInt,
                       Some(SourceInfo(exp.line_num, exp.col_num, exp.offset))))
                   case _ => // Only int supported for now
                     throw new TranslationException(getLineString(exp) +
@@ -4305,12 +3825,6 @@
                   createHeapPointer(p, typ)
                 case np : NoPointer =>
                   np.direct_declarator_ match {
-<<<<<<< HEAD
-                    case _ : Incomplete if !TriCeraParameters.parameters.value.useArraysForHeap =>
-                      CCHeapArrayPointer(heap, typ, HeapArray)
-                    case _ : Incomplete if TriCeraParameters.parameters.value.useArraysForHeap =>
-                      CCArray(typ, None, None, ExtArray(Seq(CCInt().toSort), typ.toSort), HeapArray)
-=======
                     case _ : Incomplete
                       if !TriCeraParameters.parameters.value.useArraysForHeap =>
                       CCHeapArrayPointer(heap, typ, ArrayLocation.Heap)
@@ -4318,7 +3832,6 @@
                       if TriCeraParameters.parameters.value.useArraysForHeap =>
                       CCArray(typ, None, None, ExtArray(
                         Seq(CCInt.toSort), typ.toSort), ArrayLocation.Heap)
->>>>>>> 068423b5
                     case _ => typ
                   }
                 case _ => typ
@@ -4525,23 +4038,15 @@
           translate(stm.jump_stm_, entry, exit)
         case stm: AtomicS =>
           translate(stm.atomic_stm_, entry, exit)
-<<<<<<< HEAD
-        case stm: AnnotationS => // todo: mvoe this into a separate translate method
+        case stm: AnnotationS => // todo: move this into a separate translate method
           try{translate(stm.annotation_, entry)}
           catch {
             case e : ExtendedQuantifierException => throw e
             case e if TriCeraParameters.get.onlyExtQuans => throw e
-=======
-        case stm: AnnotationS => // todo: move this into a separate translate method
-          try{translate(stm.annotation_, entry)}
-          catch {
->>>>>>> 068423b5
             case e : Exception =>
               warn("Ignoring ACSL annotation (possibly " +
                 "an error or an unsupported fragment):\n" + e.getMessage)
           }
-<<<<<<< HEAD
-=======
         case stm : AnnotatedIterS =>
           translate(stm.annotation_, stm.iter_stm_, entry, exit)
       }
@@ -4594,132 +4099,6 @@
               getSourceInfo(stm)
 
             override val annotationNumLines : Int = 1
-          }
-          ACSLTranslator.translateACSL(
-            "/*@" + annot + "*/", new LocalContext()) match {
-            case res: tricera.acsl.StatementAnnotation =>
-              if (res.isAssert) {
-                stmSymex.assertProperty(res.f, Some(getSourceInfo(stm)))
-              } else
-                warn("Ignoring annotation: " + annot)
-            case _ => warn("Ignoring annotation: " + annot)
-          }
-        case _ => warn("Ignoring annotation: " + annotationInfo)
->>>>>>> 068423b5
-      }
-    }
-
-    private def translate(loop_annot : Annotation,
-                          iter       : Iter_stm,
-                          entry      : CCPredicate,
-                          exit       : CCPredicate) : Unit = {
-      val annotationInfo = AnnotationParser(annotationStringExtractor(loop_annot))
-      annotationInfo match {
-        case Seq(MaybeACSLAnnotation(annot, _)) =>
-          val stmSymex = Symex(entry)
-          class LocalContext extends ACSLTranslator.StatementAnnotationContext {
-            /**
-             * Returns the term from the init atom - this should work as
-             * long as the annotation does not have side effects, because
-             * it always returns the original terms from initAtom
-             */
-            override def getTermInScope(name : String) : Option[CCTerm] = {
-              entry.argVars.zipWithIndex.find{
-                case (v, i) => v.name == name
-              } match {
-                case Some((v, i)) =>
-                  stmSymex.initAtomArgs match {
-                    case Some(args) => Some(CCTerm(args(i), v.typ, v.srcInfo))
-                    case None       => None
-                  }
-                case None         => None
-              }
-            }
-
-            override def getGlobals : Seq[CCVar] = globalVars.vars
-            override def sortWrapper(s : Sort) : Option[IFunction] =
-              sortWrapperMap get s
-            override def sortGetter(s : Sort) : Option[IFunction] =
-              sortGetterMap get s
-            override def getCtor(s : Sort) : Int = sortCtorIdMap(s)
-            override def getTypOfPointer(t : CCType) : CCType =
-              t match {
-                case p : CCHeapPointer => p.typ
-                case _ => t
-              }
-            override def isHeapEnabled : Boolean = modelHeap
-            override def getHeap : HeapObj =
-              if (modelHeap) heap else throw NeedsHeapModelException
-            override def getHeapTerm : ITerm =
-              if (modelHeap) stmSymex.getValues.head.toTerm
-              else throw NeedsHeapModelException
-            override def getOldHeapTerm : ITerm =
-              getHeapTerm // todo: heap term for exit predicate?
-
-            override val annotationBeginSourceInfo : SourceInfo =
-              getSourceInfo(loop_annot)
-
-            override val annotationNumLines : Int = 1
-          }
-          ACSLTranslator.translateACSL(
-            "/*@" + annot + "*/", new LocalContext()) match {
-            case res : tricera.acsl.LoopAnnotation =>
-                ???
-            case _ =>
-              warn("Ignoring annotation: " + annot)
-              ???
-          }
-        case _  =>
-          warn("Ignoring annotation: " + annotationInfo)
-          ???
-      }
-    }
-
-
-    private def translate(stm : Annotation, entry : CCPredicate) : Unit = {
-      val annotationInfo = AnnotationParser(annotationStringExtractor(stm))
-      annotationInfo match {
-        case Seq(MaybeACSLAnnotation(annot, _)) =>
-          val stmSymex = Symex(entry)
-          class LocalContext extends ACSLTranslator.StatementAnnotationContext {
-            /**
-             * Returns the term from the init atom - this should work as
-             * long as the annotation does not have side effects, because
-             * it always returns the original terms from initAtom
-             */
-            override def getTermInScope(name: String): Option[CCTerm] = {
-              entry.argVars.zipWithIndex.find {
-                case (v, i) => v.name == name
-              } match {
-                case Some((v, i)) =>
-                  stmSymex.initAtomArgs match {
-                    case Some(args) => Some(CCTerm(args(i), v.typ, v.srcInfo))
-                    case None => None
-                  }
-                case None => None
-              }
-            }
-
-            override def getGlobals: Seq[CCVar] = globalVars.vars
-            override def sortWrapper(s: Sort): Option[IFunction] =
-              sortWrapperMap get s
-            override def sortGetter(s: Sort): Option[IFunction] =
-              sortGetterMap get s
-            override def getCtor(s: Sort): Int = sortCtorIdMap(s)
-            override def getTypOfPointer(t: CCType): CCType =
-              t match {
-                case p: CCHeapPointer => p.typ
-                case t => t
-              }
-            override implicit val arithMode = arithmeticMode
-            override def isHeapEnabled: Boolean = modelHeap
-            override def getHeap: HeapObj =
-              if (modelHeap) heap else throw NeedsHeapModelException
-            override def getHeapTerm: ITerm =
-              if (modelHeap) stmSymex.getValues.head.toTerm
-              else throw NeedsHeapModelException
-            override def getOldHeapTerm: ITerm =
-              getHeapTerm // todo: heap term for exit predicate?
           }
           ACSLTranslator.translateACSL(
             "/*@" + annot + "*/", new LocalContext()) match {
@@ -4798,6 +4177,72 @@
       }
     }
 
+    private def translate(loop_annot : Annotation,
+                          iter       : Iter_stm,
+                          entry      : CCPredicate,
+                          exit       : CCPredicate) : Unit = {
+      val annotationInfo = AnnotationParser(annotationStringExtractor(loop_annot))
+      annotationInfo match {
+        case Seq(MaybeACSLAnnotation(annot, _)) =>
+          val stmSymex = Symex(entry)
+          class LocalContext extends ACSLTranslator.StatementAnnotationContext {
+            /**
+             * Returns the term from the init atom - this should work as
+             * long as the annotation does not have side effects, because
+             * it always returns the original terms from initAtom
+             */
+            override def getTermInScope(name : String) : Option[CCTerm] = {
+              entry.argVars.zipWithIndex.find{
+                case (v, i) => v.name == name
+              } match {
+                case Some((v, i)) =>
+                  stmSymex.initAtomArgs match {
+                    case Some(args) => Some(CCTerm(args(i), v.typ, v.srcInfo))
+                    case None       => None
+                  }
+                case None         => None
+              }
+            }
+
+            override def getGlobals : Seq[CCVar] = globalVars.vars
+            override def sortWrapper(s : Sort) : Option[IFunction] =
+              sortWrapperMap get s
+            override def sortGetter(s : Sort) : Option[IFunction] =
+              sortGetterMap get s
+            override def getCtor(s : Sort) : Int = sortCtorIdMap(s)
+            override def getTypOfPointer(t : CCType) : CCType =
+              t match {
+                case p : CCHeapPointer => p.typ
+                case _ => t
+              }
+            override def isHeapEnabled : Boolean = modelHeap
+            override def getHeap : HeapObj =
+              if (modelHeap) heap else throw NeedsHeapModelException
+            override def getHeapTerm : ITerm =
+              if (modelHeap) stmSymex.getValues.head.toTerm
+              else throw NeedsHeapModelException
+            override def getOldHeapTerm : ITerm =
+              getHeapTerm // todo: heap term for exit predicate?
+
+            override val annotationBeginSourceInfo : SourceInfo =
+              getSourceInfo(loop_annot)
+
+            override val annotationNumLines : Int = 1
+          }
+          ACSLTranslator.translateACSL(
+            "/*@" + annot + "*/", new LocalContext()) match {
+            case res : tricera.acsl.LoopAnnotation =>
+                ???
+            case _ =>
+              warn("Ignoring annotation: " + annot)
+              ???
+          }
+        case _  =>
+          warn("Ignoring annotation: " + annotationInfo)
+          ???
+      }
+    }
+
     private case class QuantifiedFormulaInfo(quantifier : IExpression.Quantifier,
                                              lo : ITerm, // inclusive
                                              hi : ITerm, // exclusive
@@ -4964,6 +4409,7 @@
       }
     }
 
+
     private def translate(dec : Dec, entry : CCPredicate) : CCPredicate = {
       val decSymex = Symex(entry)
       collectVarDecls(dec, false, decSymex)
@@ -5103,12 +4549,8 @@
                 // free stack allocated arrays that use the theory of heap
                 val freeSymex = Symex(prevPred)
                 for (v <- localVars.getVarsInTopFrame) v.typ match {
-<<<<<<< HEAD
-                  case a : CCHeapArrayPointer if a.arrayLocation == StackArray =>
-=======
                   case a : CCHeapArrayPointer
                     if a.arrayLocation == ArrayLocation.Stack =>
->>>>>>> 068423b5
                     freeSymex.heapFree(CCTerm(v.term, v.typ, v.srcInfo))
                     prevPred = newPred(Nil, None) // todo: line no?
                     freeSymex.outputClause(prevPred, srcInfo)
@@ -5132,12 +4574,8 @@
               // free stack allocated arrays that use the theory of heap
               val freeSymex = Symex(nextPred)
               for (v <- localVars.getVarsInTopFrame) v.typ match {
-<<<<<<< HEAD
-                case a : CCHeapArrayPointer if a.arrayLocation == StackArray =>
-=======
                 case a : CCHeapArrayPointer
                   if a.arrayLocation == ArrayLocation.Stack =>
->>>>>>> 068423b5
                   freeSymex.heapFree(CCTerm(v.term, v.typ, v.srcInfo)) // todo: line no probably incorrect
                   nextPred = newPred(Nil, v.srcInfo)  // todo: line no probably incorrect
                   freeSymex.outputClause(nextPred, srcInfo)
@@ -5378,12 +4816,8 @@
               // free stack allocated arrays that use the theory of heap
               val freeSymex = Symex(entry)
               for (v <- localVars.getVarsInTopFrame) v.typ match {
-<<<<<<< HEAD
-                case a : CCHeapArrayPointer if a.arrayLocation == StackArray =>
-=======
                 case a : CCHeapArrayPointer
                   if a.arrayLocation == ArrayLocation.Stack =>
->>>>>>> 068423b5
                   freeSymex.heapFree(CCTerm(v.term, v.typ, v.srcInfo)) // line no probably incorrect
                   nextPred = newPred(Nil, srcInfo)
                   freeSymex.outputClause(nextPred, srcInfo)
@@ -5414,12 +4848,8 @@
               val freeSymex = Symex(nextPred) // reinitialise init atom
               // free stack allocated arrays that use the theory of heap
               for (v <- localVars.getVarsInTopFrame) v.typ match {
-<<<<<<< HEAD
-                case a : CCHeapArrayPointer if a.arrayLocation == StackArray =>
-=======
                 case a : CCHeapArrayPointer
                   if a.arrayLocation == ArrayLocation.Stack =>
->>>>>>> 068423b5
                   freeSymex.heapFree(CCTerm(v.term, v.typ, v.srcInfo)) // todo: line no probably incorrect
                   nextPred = newPred(Nil, srcInfo)
                   freeSymex.outputClause(nextPred, srcInfo)
