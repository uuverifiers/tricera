--- conflicted
+++ resolved
@@ -259,12 +259,7 @@
   // f_pre(..) :- mainN(..), .. ==> false :- mainN(..), .., !<pre>
   private def buildPreClause(old : CCClause) : Seq[CCAssertionClause] = {
     assert(prePredsToReplace(old.clause.head.pred))
-<<<<<<< HEAD
-    val name    : String   = old.clause.head.pred.name.stripSuffix(preSuffix)
-=======
     val name    : String   = old.clause.head.pred.name.stripSuffix(predPreSuffix)
-    val preCond : IFormula = funToContract(name).pre
->>>>>>> ba81774c
     val preAtom : IAtom    = funToPreAtom(name)
     val preCond : IFormula = funToContract(name).pre
     val constr  : IFormula = applyArgs(preCond, preAtom, old.clause.head)
@@ -296,15 +291,9 @@
       // f_post(..) :- f1(..) ==> false :- f1(..), !(<post> & <assigns>)
       case CCClause(Clause(head, oldBody, oldConstr), srcInfo)
         if postPredsToReplace(head.pred) =>
-<<<<<<< HEAD
-        val name     : String     = head.pred.name.stripSuffix(postSuffix)
-        val postAtom : IAtom      = funToPostAtom(name)
-        val postCond : IFormula   = funToContract(name).post
-=======
         val name     : String   = head.pred.name.stripSuffix(predPostSuffix)
         val postAtom : IAtom    = funToPostAtom(name)
         val postCond : IFormula = funToContract(name).post
->>>>>>> ba81774c
         val postSrc  : SourceInfo = funToContract(name).postSrcInfo
         val constr   : IFormula   = applyArgs(postCond, postAtom, head)
         val assigns  : IFormula   =
