--- conflicted
+++ resolved
@@ -331,8 +331,6 @@
       CCReader.this.translateClockValue(expr)
     override def translateDurationValue(expr : CCTerm): CCTerm =
       CCReader.this.translateDurationValue(expr)
-    override def createHeapPointer(objectType : CCType) : CCType =
-      CCReader.this.createHeapPointer(objectType)
   }
 
   //////////////////////////////////////////////////////////////////////////////
@@ -650,51 +648,7 @@
     List(("defObj", HeapObj.CtorSignature(List(), ObjSort))),
                       defObjCtor)
 
-<<<<<<< HEAD
   def getHeapInfo = if (modelHeap) Some(HeapInfo(heap, heapModel.get)) else None
-=======
-  private val heapModelFactory : HeapModelFactory =
-    HeapModel.factory(HeapModel.ModelType.TheoryOfHeaps, symexContext, scope)
-
-  private val heapVars : Map[String, CCVar] = if (modelHeap) {
-    (for (v <- heapModelFactory.requiredVars) yield {
-      val newVar =
-        new CCVar(v.name, None, v.typ, if (v.isGlobal) GlobalStorage else AutoStorage)
-      if (v.isGlobal) {
-        scope.GlobalVars.addVar(newVar)
-        scope.GlobalVars.inits += CCTerm.fromTerm(v.initialValue, v.typ, None)
-        scope.variableHints += List() // Add placeholder for hints
-      } else { // For thread-local variables, if any model needs them
-        scope.LocalVars.addVar(newVar)
-      }
-      v.name -> newVar
-    }).toMap } else Map.empty
-
-  private val heapPreds : Map[String, CCPredicate] = if(modelHeap) {
-    (for (pred <- heapModelFactory.requiredPreds) yield {
-      // TODO: properly implement this. will be needed for invariant-based heap encoding
-      val dummyArgs = pred.argTypes.map(t => new CCVar("", None, t, AutoStorage))
-      val newPred   = this.newPred(pred.name, dummyArgs, None)
-      pred.name -> newPred
-    }).toMap
-  } else Map.empty
-
-  private val heapModel : Option[HeapModel] =
-    if(modelHeap)
-      Some(heapModelFactory(HeapModel.Resources(heapVars, heapPreds)))
-    else None
-
-  def getHeapInfo = if (modelHeap) Some(new HeapInfo(heap, heapModel.get)) else None
->>>>>>> ac727073
-
-  /**
-   * It is important that globalExitPred has arguments for any variables
-   * needed by the heap model - for instance we want to check that memory is
-   * cleaned before exit, and it cannot be done if the variable tracking memory
-   * does not exist at that point.
-   * This exit predicate is reached, for instance, with the `abort` statement.
-   */
-  private val globalExitPred = newPred("exit", scope.allFormalVars, None)
 
   private val structCtorsOffset = predefSignatures.size
   val defObj = heap.userADTCtors.last
@@ -777,7 +731,7 @@
         new CCVar(v.name, None, v.typ, if (v.isGlobal) GlobalStorage else AutoStorage)
       if (v.isGlobal) {
         scope.GlobalVars.addVar(newVar)
-        scope.GlobalVars.inits += CCTerm(v.initialValue, v.typ, None)
+        scope.GlobalVars.inits += CCTerm.fromTerm(v.initialValue, v.typ, None)
         scope.variableHints += List() // Add placeholder for hints
       } else { // For thread-local variables, if any model needs them
         scope.LocalVars.addVar(newVar)
@@ -797,6 +751,15 @@
     if(modelHeap)
       Some(heapModelFactory(HeapModel.Resources(heapVars, heapPreds)))
     else None
+
+  /**
+   * It is important that globalExitPred has arguments for any variables
+   * needed by the heap model - for instance we want to check that memory is
+   * cleaned before exit, and it cannot be done if the variable tracking memory
+   * does not exist at that point.
+   * This exit predicate is reached, for instance, with the `abort` statement.
+   */
+  private val globalExitPred = newPred("exit", scope.allFormalVars, None)
 
   //////////////////////////////////////////////////////////////////////////////
   private def translateProgram : Unit = {
@@ -2739,58 +2702,53 @@
       case compound : ScompOne =>
         output(addRichClause(Clause(atom(exit, scope.allVarInits take exit.arity),
                                     List(), globalPreconditions),
-                             Some(getSourceInfo(compound)))
-               )
+          Some(getSourceInfo(compound)))
+        )
       case compound : ScompTwo => {
-        scope.LocalVars.pushFrame
-
-        var currentStatePred = newPred(Nil, Some(getSourceInfo(compound.liststm_.head)))
-        output(addRichClause(
-          Clause(atom(currentStatePred, scope.allVarInits take currentStatePred.arity),
-                 List(), globalPreconditions), currentStatePred.srcInfo))
-
-        if (modelHeap) {
-          val initCodeStrs = heapModelFactory.getInitCodeToInject
-          if (initCodeStrs.nonEmpty) {
-            val initStmts = initCodeStrs.map { code =>
-              ParseUtil.parseStatement(new java.io.StringReader(code))
-            }
-
-            for (stmt <- initStmts) {
-              val nextStatePred = newPred(Nil, currentStatePred.srcInfo)
-              translate(stmt, currentStatePred, nextStatePred)
-              currentStatePred = nextStatePred // The output of one becomes the input to the next.
-            }
-          }
-        }
+        scope.LocalVars pushFrame
 
         val stmsIt = ap.util.PeekIterator(compound.liststm_.iterator)
-        var predForNextBlock = currentStatePred
-
-        if (stmsIt.hasNext && isSEFDeclaration(stmsIt.peekNext)) {
-          var sefBlockEntryPred = newPred(Nil, if (stmsIt.hasNext) Some(getSourceInfo(stmsIt.peekNext)) else None)
-          var sefMergedClause =
-            Clause(atom(sefBlockEntryPred, scope.allVarInits take sefBlockEntryPred.arity),
-                   List(atom(predForNextBlock, scope.allFormalVarTerms take predForNextBlock.arity)),
-                   true)
-
-          while (stmsIt.hasNext && isSEFDeclaration(stmsIt.peekNext)) {
-            val decSymex = Symex(symexContext, scope, sefBlockEntryPred, heapModel)
-            collectVarDecls(stmsIt.next().asInstanceOf[DecS].dec_, false, decSymex, "", false)
-
-            val nextPredInChain =
-              newPred(Nil, if (stmsIt.hasNext) Some(getSourceInfo(stmsIt.peekNext)) else None)
-            sefMergedClause =
-              merge((decSymex.genClause(nextPredInChain, nextPredInChain.srcInfo)).clause, sefMergedClause)
-            sefBlockEntryPred = symexContext.predCCPredMap(sefMergedClause.head.pred)
-          }
-          output(addRichClause(sefMergedClause, sefBlockEntryPred.srcInfo))
-          predForNextBlock = symexContext.predCCPredMap(sefMergedClause.head.pred)
-        }
-
-        translateStmSeq(stmsIt, predForNextBlock, exit)
-
-        scope.LocalVars.popFrame
+
+//        var currentStatePred = newPred(Nil, Some(getSourceInfo(compound.liststm_.head)))
+//        output(addRichClause(
+//          Clause(atom(currentStatePred, scope.allVarInits take currentStatePred.arity),
+//                 List(), globalPreconditions), currentStatePred.srcInfo))
+
+//        if (modelHeap) {
+//          val initCodeStrs = heapModelFactory.getInitCodeToInject
+//          if (initCodeStrs.nonEmpty) {
+//            val initStmts = initCodeStrs.map { code =>
+//              ParseUtil.parseStatement(new java.io.StringReader(code))
+//            }
+//
+//            for (stmt <- initStmts) {
+//              val nextStatePred = newPred(Nil, currentStatePred.srcInfo)
+//              translate(stmt, currentStatePred, nextStatePred)
+//              currentStatePred = nextStatePred // The output of one becomes the input to the next.
+//            }
+//          }
+//        }
+
+        // merge simple side-effect-free declarations with
+        // the entry clause
+        var entryPred = newPred(Nil,
+          if(stmsIt.hasNext) Some(getSourceInfo(stmsIt.peekNext)) else None)
+        var entryClause =
+          Clause(atom(entryPred, scope.allVarInits take entryPred.arity), List(), globalPreconditions)
+
+        while (stmsIt.hasNext && isSEFDeclaration(stmsIt.peekNext)) {
+          val decSymex = Symex(symexContext, scope, entryPred, heapModel)
+          collectVarDecls(stmsIt.next.asInstanceOf[DecS].dec_,
+                          false, decSymex, "", false)
+          val srcInfo = entryPred.srcInfo // todo: correct srcInfo?
+          entryPred = newPred(Nil,
+            if(stmsIt.hasNext) Some(getSourceInfo(stmsIt.peekNext)) else None) // todo: correct?
+          entryClause = merge((decSymex genClause(entryPred, srcInfo)).clause, entryClause)
+        }
+        output(addRichClause(entryClause, entryPred.srcInfo))
+
+        translateStmSeq(stmsIt, entryPred, exit)
+        scope.LocalVars popFrame
       }
     }
 
