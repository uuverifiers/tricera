--- conflicted
+++ resolved
@@ -2,27 +2,6 @@
 
 ERRORS=0
 
-<<<<<<< HEAD
-./rundir horn-hcc-heap "" -assertNoVerify -dev -t:60
-./rundir horn-hcc-array "" -assertNoVerify -dev -t:60
-./rundir horn-bv "" -assert -dev -t:60
-./rundir horn-hcc "" -assert -dev -t:60
-./rundir horn-hcc-2 "" -assert -dev -t:60
-./rundir horn-hcc-pointer "" -assert -dev -t:60
-./rundir horn-hcc-struct "" -assert -dev -t:60
-./rundir horn-hcc-enum "" -assert -dev -t:60
-./rundir horn-contracts "" -assert -dev -t:60
-./rundir acsl-contracts "" -assertNoVerify -t:60
-./rundir acsl-standalone "" -m:foo -assertNoVerify -cex -t:60
-./rundir uninterpreted-predicates "" -assert -dev -t:60
-./rundir math-arrays  "" -assert -dev -t:60
-./rundir quantifiers "" -assert -dev -t:60
-./rundir interpreted-predicates "" -assert -dev -t:60
-./rundir float "" -assert -dev -t:60
-./rundir double "" -assert -dev -t:60
-./rundir long_double "" -assert -dev -t:60
-#./rundir ParametricEncoder ""
-=======
 run_test() {
     "$@"
     if [ $? -ne 0 ]; then
@@ -46,11 +25,13 @@
 run_test ./rundir quantifiers "" -assert -dev -t:60
 run_test ./rundir interpreted-predicates "" -assert -dev -t:60
 run_test ./rundir properties "" -assert -dev -t:60
+run_test ./rundir float "" -assert -dev -t:60
+run_test ./rundir double "" -assert -dev -t:60
+run_test ./rundir long_double "" -assert -dev -t:60
 #run_test ./rundir ParametricEncoder ""
 
 if [ $ERRORS -ne 0 ]; then
     exit 1
 fi
 
-exit 0
->>>>>>> d9cccea4
+exit 0