--- conflicted
+++ resolved
@@ -349,11 +349,6 @@
     |-h, --help         Show this information
     |-v, --version      Print version number
     |-arithMode:t       Integer semantics: math (default), ilp32, lp64, llp64
-<<<<<<< HEAD
-=======
-    |-mathArrays        Use mathematical arrays for modeling program arrays (ignores memsafety properties)
-    |-invEncoding[:t]   Use an invariant-based heap encoding, where t is the encoding type (R, RW (default))
->>>>>>> 34c9389b
     |-t:time            Set timeout (in seconds)
     |-cex               Show textual counterexamples
     |-dotCEX            Output counterexample in dot format
@@ -403,8 +398,8 @@
     |-heapModel:t       Model heap memory using where t : {native, array}
     |                     native : theory of heaps (default)
     |                     array  : theory of arrays
+    |-invEncoding[:t]   Use an invariant-based heap encoding, where t is the encoding type (R, RW (default))
     |-mathArrays        Use mathematical arrays for modeling program arrays (ignores memsafety properties)
-    |
     |Horn engine options (Eldarica):
     |-sym               (Experimental) Use symbolic execution with the default engine (bfs)
     |-sym:x             Use symbolic execution where x : {dfs, bfs}
